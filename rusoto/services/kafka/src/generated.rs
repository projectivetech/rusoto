// =================================================================
//
//                           * WARNING *
//
//                    This file is generated!
//
//  Changes made to this file will be overwritten. If changes are
//  required to the generated code, the service_crategen project
//  must be updated to generate the changes.
//
// =================================================================
#![allow(warnings)]

use futures::future;
use futures::Future;
use rusoto_core::credential::ProvideAwsCredentials;
use rusoto_core::region;
use rusoto_core::request::{BufferedHttpResponse, DispatchSignedRequest};
use rusoto_core::{Client, RusotoError, RusotoFuture};
use std::error::Error;
use std::fmt;

use rusoto_core::param::{Params, ServiceParams};
use rusoto_core::proto;
use rusoto_core::signature::SignedRequest;
use serde_json;
/// <pre><code>        &lt;p&gt;Specifies the EBS volume upgrade information. The broker identifier must be set to the keyword ALL. This means the changes apply to all the brokers in the cluster.&lt;/p&gt;
/// </code></pre>
#[derive(Default, Debug, Clone, PartialEq, Serialize, Deserialize)]
pub struct BrokerEBSVolumeInfo {
    /// <pre><code>        &lt;p&gt;The ID of the broker to update.&lt;/p&gt;
    /// </code></pre>
    #[serde(rename = "KafkaBrokerNodeId")]
    pub kafka_broker_node_id: String,
    /// <pre><code>        &lt;p&gt;Size of the EBS volume to update.&lt;/p&gt;
    /// </code></pre>
    #[serde(rename = "VolumeSizeGB")]
    pub volume_size_gb: i64,
}

/// <pre><code>        &lt;p&gt;Describes the setup to be used for Kafka broker nodes in the cluster.&lt;/p&gt;
/// </code></pre>
#[derive(Default, Debug, Clone, PartialEq, Serialize, Deserialize)]
pub struct BrokerNodeGroupInfo {
    /// <pre><code>        &lt;p&gt;The distribution of broker nodes across Availability Zones. This is an optional parameter. If you don&#39;t specify it, Amazon MSK gives it the value DEFAULT. You can also explicitly set this parameter to the value DEFAULT. No other values are currently allowed.&lt;/p&gt;
    /// &lt;p&gt;Amazon MSK distributes the broker nodes evenly across the Availability Zones that correspond to the subnets you provide when you create the cluster.&lt;/p&gt;
    /// </code></pre>
    #[serde(rename = "BrokerAZDistribution")]
    #[serde(skip_serializing_if = "Option::is_none")]
    pub broker_az_distribution: Option<String>,
    /// <pre><code>        &lt;p&gt;The list of subnets to connect to in the client virtual private cloud (VPC). AWS creates elastic network interfaces inside these subnets. Client applications use elastic network interfaces to produce and consume data. Client subnets can&#39;t be in Availability Zone us-east-1e.&lt;/p&gt;
    /// </code></pre>
    #[serde(rename = "ClientSubnets")]
    pub client_subnets: Vec<String>,
    /// <pre><code>        &lt;p&gt;The type of Amazon EC2 instances to use for Kafka brokers. The following instance types are allowed: kafka.m5.large, kafka.m5.xlarge, kafka.m5.2xlarge,
    /// </code></pre>
    ///
    /// <p>kafka.m5.4xlarge, kafka.m5.12xlarge, and kafka.m5.24xlarge.</p></p>
    #[serde(rename = "InstanceType")]
    pub instance_type: String,
    /// <pre><code>        &lt;p&gt;The AWS security groups to associate with the elastic network interfaces in order to specify who can connect to and communicate with the Amazon MSK cluster. If you don&#39;t specify a security group, Amazon MSK uses the default security group associated with the VPC.&lt;/p&gt;
    /// </code></pre>
    #[serde(rename = "SecurityGroups")]
    #[serde(skip_serializing_if = "Option::is_none")]
    pub security_groups: Option<Vec<String>>,
    /// <pre><code>        &lt;p&gt;Contains information about storage volumes attached to MSK broker nodes.&lt;/p&gt;
    /// </code></pre>
    #[serde(rename = "StorageInfo")]
    #[serde(skip_serializing_if = "Option::is_none")]
    pub storage_info: Option<StorageInfo>,
}

/// <pre><code>        &lt;p&gt;BrokerNodeInfo&lt;/p&gt;
/// </code></pre>
#[derive(Default, Debug, Clone, PartialEq, Deserialize)]
#[cfg_attr(any(test, feature = "serialize_structs"), derive(Serialize))]
pub struct BrokerNodeInfo {
    /// <pre><code>        &lt;p&gt;The attached elastic network interface of the broker.&lt;/p&gt;
    /// </code></pre>
    #[serde(rename = "AttachedENIId")]
    #[serde(skip_serializing_if = "Option::is_none")]
    pub attached_eni_id: Option<String>,
    /// <pre><code>        &lt;p&gt;The ID of the broker.&lt;/p&gt;
    /// </code></pre>
    #[serde(rename = "BrokerId")]
    #[serde(skip_serializing_if = "Option::is_none")]
    pub broker_id: Option<f64>,
    /// <pre><code>        &lt;p&gt;The client subnet to which this broker node belongs.&lt;/p&gt;
    /// </code></pre>
    #[serde(rename = "ClientSubnet")]
    #[serde(skip_serializing_if = "Option::is_none")]
    pub client_subnet: Option<String>,
    /// <pre><code>        &lt;p&gt;The virtual private cloud (VPC) of the client.&lt;/p&gt;
    /// </code></pre>
    #[serde(rename = "ClientVpcIpAddress")]
    #[serde(skip_serializing_if = "Option::is_none")]
    pub client_vpc_ip_address: Option<String>,
    /// <pre><code>        &lt;p&gt;Information about the version of software currently deployed on the Kafka brokers in the cluster.&lt;/p&gt;
    /// </code></pre>
    #[serde(rename = "CurrentBrokerSoftwareInfo")]
    #[serde(skip_serializing_if = "Option::is_none")]
    pub current_broker_software_info: Option<BrokerSoftwareInfo>,
    /// <pre><code>        &lt;p&gt;Endpoints for accessing the broker.&lt;/p&gt;
    /// </code></pre>
    #[serde(rename = "Endpoints")]
    #[serde(skip_serializing_if = "Option::is_none")]
    pub endpoints: Option<Vec<String>>,
}

/// <pre><code>        &lt;p&gt;Information about the current software installed on the cluster.&lt;/p&gt;
/// </code></pre>
#[derive(Default, Debug, Clone, PartialEq, Deserialize)]
#[cfg_attr(any(test, feature = "serialize_structs"), derive(Serialize))]
pub struct BrokerSoftwareInfo {
    /// <pre><code>        &lt;p&gt;The Amazon Resource Name (ARN) of the configuration used for the cluster. This field isn&#39;t visible in this preview release.&lt;/p&gt;
    /// </code></pre>
    #[serde(rename = "ConfigurationArn")]
    #[serde(skip_serializing_if = "Option::is_none")]
    pub configuration_arn: Option<String>,
    /// <pre><code>        &lt;p&gt;The revision of the configuration to use. This field isn&#39;t visible in this preview release.&lt;/p&gt;
    /// </code></pre>
    #[serde(rename = "ConfigurationRevision")]
    #[serde(skip_serializing_if = "Option::is_none")]
    pub configuration_revision: Option<i64>,
    /// <pre><code>        &lt;p&gt;The version of Apache Kafka.&lt;/p&gt;
    /// </code></pre>
    #[serde(rename = "KafkaVersion")]
    #[serde(skip_serializing_if = "Option::is_none")]
    pub kafka_version: Option<String>,
}

/// <pre><code>        &lt;p&gt;Includes all client authentication information.&lt;/p&gt;
/// </code></pre>
#[derive(Default, Debug, Clone, PartialEq, Serialize, Deserialize)]
pub struct ClientAuthentication {
    /// <pre><code>        &lt;p&gt;Details for ClientAuthentication using TLS.&lt;/p&gt;
    /// </code></pre>
    #[serde(rename = "Tls")]
    #[serde(skip_serializing_if = "Option::is_none")]
    pub tls: Option<Tls>,
}

/// <pre><code>        &lt;p&gt;Returns information about a cluster.&lt;/p&gt;
/// </code></pre>
#[derive(Default, Debug, Clone, PartialEq, Deserialize)]
#[cfg_attr(any(test, feature = "serialize_structs"), derive(Serialize))]
pub struct ClusterInfo {
    /// <pre><code>        &lt;p&gt;Arn of active cluster operation.&lt;/p&gt;
    /// </code></pre>
    #[serde(rename = "ActiveOperationArn")]
    #[serde(skip_serializing_if = "Option::is_none")]
    pub active_operation_arn: Option<String>,
    /// <pre><code>        &lt;p&gt;Information about the broker nodes.&lt;/p&gt;
    /// </code></pre>
    #[serde(rename = "BrokerNodeGroupInfo")]
    #[serde(skip_serializing_if = "Option::is_none")]
    pub broker_node_group_info: Option<BrokerNodeGroupInfo>,
    /// <pre><code>        &lt;p&gt;Includes all client authentication information.&lt;/p&gt;
    /// </code></pre>
    #[serde(rename = "ClientAuthentication")]
    #[serde(skip_serializing_if = "Option::is_none")]
    pub client_authentication: Option<ClientAuthentication>,
    /// <pre><code>        &lt;p&gt;The Amazon Resource Name (ARN) that uniquely identifies the cluster.&lt;/p&gt;
    /// </code></pre>
    #[serde(rename = "ClusterArn")]
    #[serde(skip_serializing_if = "Option::is_none")]
    pub cluster_arn: Option<String>,
    /// <pre><code>        &lt;p&gt;The name of the cluster.&lt;/p&gt;
    /// </code></pre>
    #[serde(rename = "ClusterName")]
    #[serde(skip_serializing_if = "Option::is_none")]
    pub cluster_name: Option<String>,
    /// <pre><code>        &lt;p&gt;The time when the cluster was created.&lt;/p&gt;
    /// </code></pre>
    #[serde(rename = "CreationTime")]
    #[serde(skip_serializing_if = "Option::is_none")]
    pub creation_time: Option<f64>,
    /// <pre><code>        &lt;p&gt;Information about the version of software currently deployed on the Kafka brokers in the cluster.&lt;/p&gt;
    /// </code></pre>
    #[serde(rename = "CurrentBrokerSoftwareInfo")]
    #[serde(skip_serializing_if = "Option::is_none")]
    pub current_broker_software_info: Option<BrokerSoftwareInfo>,
    /// <pre><code>        &lt;p&gt;The current version of the MSK cluster.&lt;/p&gt;
    /// </code></pre>
    #[serde(rename = "CurrentVersion")]
    #[serde(skip_serializing_if = "Option::is_none")]
    pub current_version: Option<String>,
    /// <pre><code>        &lt;p&gt;Includes all encryption-related information.&lt;/p&gt;
    /// </code></pre>
    #[serde(rename = "EncryptionInfo")]
    #[serde(skip_serializing_if = "Option::is_none")]
    pub encryption_info: Option<EncryptionInfo>,
    /// <pre><code>        &lt;p&gt;Specifies which metrics are gathered for the MSK cluster. This property has three possible values: DEFAULT, PER_BROKER, and PER_TOPIC_PER_BROKER. For a list of the metrics associated with each of these three levels of monitoring, see &lt;a href=&quot;https://docs.aws.amazon.com/msk/latest/developerguide/monitoring.html&quot;&gt;Monitoring&lt;/a&gt;.&lt;/p&gt;
    /// </code></pre>
    #[serde(rename = "EnhancedMonitoring")]
    #[serde(skip_serializing_if = "Option::is_none")]
    pub enhanced_monitoring: Option<String>,
    /// <pre><code>        &lt;p&gt;The number of broker nodes in the cluster.&lt;/p&gt;
    /// </code></pre>
    #[serde(rename = "NumberOfBrokerNodes")]
    #[serde(skip_serializing_if = "Option::is_none")]
    pub number_of_broker_nodes: Option<i64>,
    /// <pre><code>        &lt;p&gt;The state of the cluster. The possible states are CREATING, ACTIVE, and FAILED.&lt;/p&gt;
    /// </code></pre>
    #[serde(rename = "State")]
    #[serde(skip_serializing_if = "Option::is_none")]
    pub state: Option<String>,
    /// <pre><code>        &lt;p&gt;Tags attached to the cluster.&lt;/p&gt;
    /// </code></pre>
    #[serde(rename = "Tags")]
    #[serde(skip_serializing_if = "Option::is_none")]
    pub tags: Option<::std::collections::HashMap<String, String>>,
    /// <pre><code>        &lt;p&gt;The connection string to use to connect to the Apache ZooKeeper cluster.&lt;/p&gt;
    /// </code></pre>
    #[serde(rename = "ZookeeperConnectString")]
    #[serde(skip_serializing_if = "Option::is_none")]
    pub zookeeper_connect_string: Option<String>,
}

/// <pre><code>        &lt;p&gt;Returns information about a cluster operation.&lt;/p&gt;
/// </code></pre>
#[derive(Default, Debug, Clone, PartialEq, Deserialize)]
#[cfg_attr(any(test, feature = "serialize_structs"), derive(Serialize))]
pub struct ClusterOperationInfo {
    /// <pre><code>        &lt;p&gt;The ID of the API request that triggered this operation.&lt;/p&gt;
    /// </code></pre>
    #[serde(rename = "ClientRequestId")]
    #[serde(skip_serializing_if = "Option::is_none")]
    pub client_request_id: Option<String>,
    /// <pre><code>        &lt;p&gt;ARN of the cluster.&lt;/p&gt;
    /// </code></pre>
    #[serde(rename = "ClusterArn")]
    #[serde(skip_serializing_if = "Option::is_none")]
    pub cluster_arn: Option<String>,
    /// <pre><code>        &lt;p&gt;The time that the operation was created.&lt;/p&gt;
    /// </code></pre>
    #[serde(rename = "CreationTime")]
    #[serde(skip_serializing_if = "Option::is_none")]
    pub creation_time: Option<f64>,
    /// <pre><code>        &lt;p&gt;The time at which the operation finished.&lt;/p&gt;
    /// </code></pre>
    #[serde(rename = "EndTime")]
    #[serde(skip_serializing_if = "Option::is_none")]
    pub end_time: Option<f64>,
    /// <pre><code>        &lt;p&gt;Describes the error if the operation fails.&lt;/p&gt;
    /// </code></pre>
    #[serde(rename = "ErrorInfo")]
    #[serde(skip_serializing_if = "Option::is_none")]
    pub error_info: Option<ErrorInfo>,
    /// <pre><code>        &lt;p&gt;ARN of the cluster operation.&lt;/p&gt;
    /// </code></pre>
    #[serde(rename = "OperationArn")]
    #[serde(skip_serializing_if = "Option::is_none")]
    pub operation_arn: Option<String>,
    /// <pre><code>        &lt;p&gt;State of the cluster operation.&lt;/p&gt;
    /// </code></pre>
    #[serde(rename = "OperationState")]
    #[serde(skip_serializing_if = "Option::is_none")]
    pub operation_state: Option<String>,
    /// <pre><code>        &lt;p&gt;Type of the cluster operation.&lt;/p&gt;
    /// </code></pre>
    #[serde(rename = "OperationType")]
    #[serde(skip_serializing_if = "Option::is_none")]
    pub operation_type: Option<String>,
    /// <pre><code>        &lt;p&gt;Information about cluster attributes before a cluster is updated.&lt;/p&gt;
    /// </code></pre>
    #[serde(rename = "SourceClusterInfo")]
    #[serde(skip_serializing_if = "Option::is_none")]
    pub source_cluster_info: Option<MutableClusterInfo>,
    /// <pre><code>        &lt;p&gt;Information about cluster attributes after a cluster is updated.&lt;/p&gt;
    /// </code></pre>
    #[serde(rename = "TargetClusterInfo")]
    #[serde(skip_serializing_if = "Option::is_none")]
    pub target_cluster_info: Option<MutableClusterInfo>,
}

/// <pre><code>        &lt;p&gt;Represents an MSK Configuration.&lt;/p&gt;
/// </code></pre>
#[derive(Default, Debug, Clone, PartialEq, Deserialize)]
#[cfg_attr(any(test, feature = "serialize_structs"), derive(Serialize))]
pub struct Configuration {
    /// <pre><code>        &lt;p&gt;The Amazon Resource Name (ARN) of the configuration.&lt;/p&gt;
    /// </code></pre>
    #[serde(rename = "Arn")]
    pub arn: String,
    /// <pre><code>        &lt;p&gt;The time when the configuration was created.&lt;/p&gt;
    /// </code></pre>
    #[serde(rename = "CreationTime")]
    pub creation_time: f64,
    /// <pre><code>        &lt;p&gt;The description of the configuration.&lt;/p&gt;
    /// </code></pre>
    #[serde(rename = "Description")]
    pub description: String,
    /// <pre><code>        &lt;p&gt;An array of the versions of Apache Kafka with which you can use this MSK configuration. You can use this configuration for an MSK cluster only if the Apache Kafka version specified for the cluster appears in this array.&lt;/p&gt;
    /// </code></pre>
    #[serde(rename = "KafkaVersions")]
    pub kafka_versions: Vec<String>,
    /// <pre><code>        &lt;p&gt;Latest revision of the configuration.&lt;/p&gt;
    /// </code></pre>
    #[serde(rename = "LatestRevision")]
    pub latest_revision: ConfigurationRevision,
    /// <pre><code>        &lt;p&gt;The name of the configuration.&lt;/p&gt;
    /// </code></pre>
    #[serde(rename = "Name")]
    pub name: String,
}

/// <pre><code>        &lt;p&gt;Specifies the configuration to use for the brokers.&lt;/p&gt;
/// </code></pre>
#[derive(Default, Debug, Clone, PartialEq, Serialize, Deserialize)]
pub struct ConfigurationInfo {
    /// <pre><code>        &lt;p&gt;ARN of the configuration to use.&lt;/p&gt;
    /// </code></pre>
    #[serde(rename = "Arn")]
    pub arn: String,
    /// <pre><code>        &lt;p&gt;The revision of the configuration to use.&lt;/p&gt;
    /// </code></pre>
    #[serde(rename = "Revision")]
    pub revision: i64,
}

/// <pre><code>        &lt;p&gt;Describes a configuration revision.&lt;/p&gt;
/// </code></pre>
#[derive(Default, Debug, Clone, PartialEq, Deserialize)]
#[cfg_attr(any(test, feature = "serialize_structs"), derive(Serialize))]
pub struct ConfigurationRevision {
    /// <pre><code>        &lt;p&gt;The time when the configuration revision was created.&lt;/p&gt;
    /// </code></pre>
    #[serde(rename = "CreationTime")]
    pub creation_time: f64,
    /// <pre><code>        &lt;p&gt;The description of the configuration revision.&lt;/p&gt;
    /// </code></pre>
    #[serde(rename = "Description")]
    #[serde(skip_serializing_if = "Option::is_none")]
    pub description: Option<String>,
    /// <pre><code>        &lt;p&gt;The revision number.&lt;/p&gt;
    /// </code></pre>
    #[serde(rename = "Revision")]
    pub revision: i64,
}

#[derive(Default, Debug, Clone, PartialEq, Serialize)]
#[cfg_attr(feature = "deserialize_structs", derive(Deserialize))]
pub struct CreateClusterRequest {
    /// <pre><code>        &lt;p&gt;Information about the broker nodes in the cluster.&lt;/p&gt;
    /// </code></pre>
    #[serde(rename = "BrokerNodeGroupInfo")]
    pub broker_node_group_info: BrokerNodeGroupInfo,
    /// <pre><code>        &lt;p&gt;Includes all client authentication related information.&lt;/p&gt;
    /// </code></pre>
    #[serde(rename = "ClientAuthentication")]
    #[serde(skip_serializing_if = "Option::is_none")]
    pub client_authentication: Option<ClientAuthentication>,
    /// <pre><code>        &lt;p&gt;The name of the cluster.&lt;/p&gt;
    /// </code></pre>
    #[serde(rename = "ClusterName")]
    pub cluster_name: String,
    /// <pre><code>        &lt;p&gt;Represents the configuration that you want MSK to use for the brokers in a cluster.&lt;/p&gt;
    /// </code></pre>
    #[serde(rename = "ConfigurationInfo")]
    #[serde(skip_serializing_if = "Option::is_none")]
    pub configuration_info: Option<ConfigurationInfo>,
    /// <pre><code>        &lt;p&gt;Includes all encryption-related information.&lt;/p&gt;
    /// </code></pre>
    #[serde(rename = "EncryptionInfo")]
    #[serde(skip_serializing_if = "Option::is_none")]
    pub encryption_info: Option<EncryptionInfo>,
    /// <pre><code>        &lt;p&gt;Specifies the level of monitoring for the MSK cluster. The possible values are DEFAULT, PER_BROKER, and PER_TOPIC_PER_BROKER.&lt;/p&gt;
    /// </code></pre>
    #[serde(rename = "EnhancedMonitoring")]
    #[serde(skip_serializing_if = "Option::is_none")]
    pub enhanced_monitoring: Option<String>,
    /// <pre><code>        &lt;p&gt;The version of Apache Kafka.&lt;/p&gt;
    /// </code></pre>
    #[serde(rename = "KafkaVersion")]
    pub kafka_version: String,
    /// <pre><code>        &lt;p&gt;The number of broker nodes in the cluster.&lt;/p&gt;
    /// </code></pre>
    #[serde(rename = "NumberOfBrokerNodes")]
    pub number_of_broker_nodes: i64,
    /// <pre><code>        &lt;p&gt;Create tags when creating the cluster.&lt;/p&gt;
    /// </code></pre>
    #[serde(rename = "Tags")]
    #[serde(skip_serializing_if = "Option::is_none")]
    pub tags: Option<::std::collections::HashMap<String, String>>,
}

#[derive(Default, Debug, Clone, PartialEq, Deserialize)]
#[cfg_attr(any(test, feature = "serialize_structs"), derive(Serialize))]
pub struct CreateClusterResponse {
    /// <pre><code>        &lt;p&gt;The Amazon Resource Name (ARN) of the cluster.&lt;/p&gt;
    /// </code></pre>
    #[serde(rename = "ClusterArn")]
    #[serde(skip_serializing_if = "Option::is_none")]
    pub cluster_arn: Option<String>,
    /// <pre><code>        &lt;p&gt;The name of the MSK cluster.&lt;/p&gt;
    /// </code></pre>
    #[serde(rename = "ClusterName")]
    #[serde(skip_serializing_if = "Option::is_none")]
    pub cluster_name: Option<String>,
    /// <pre><code>        &lt;p&gt;The state of the cluster. The possible states are CREATING, ACTIVE, and FAILED.&lt;/p&gt;
    /// </code></pre>
    #[serde(rename = "State")]
    #[serde(skip_serializing_if = "Option::is_none")]
    pub state: Option<String>,
}

#[derive(Default, Debug, Clone, PartialEq, Serialize)]
#[cfg_attr(feature = "deserialize_structs", derive(Deserialize))]
pub struct CreateConfigurationRequest {
    /// <pre><code>        &lt;p&gt;The description of the configuration.&lt;/p&gt;
    /// </code></pre>
    #[serde(rename = "Description")]
    #[serde(skip_serializing_if = "Option::is_none")]
    pub description: Option<String>,
    /// <pre><code>        &lt;p&gt;The versions of Apache Kafka with which you can use this MSK configuration.&lt;/p&gt;
    /// </code></pre>
    #[serde(rename = "KafkaVersions")]
    pub kafka_versions: Vec<String>,
    /// <pre><code>        &lt;p&gt;The name of the configuration.&lt;/p&gt;
    /// </code></pre>
    #[serde(rename = "Name")]
    pub name: String,
    /// <pre><code>        &lt;p&gt;Contents of the &lt;filename&gt;server.properties&lt;/filename&gt; file. When using the API, you must ensure that the contents of the file are base64 encoded.
    /// When using the AWS Management Console, the SDK, or the AWS CLI, the contents of &lt;filename&gt;server.properties&lt;/filename&gt; can be in plaintext.&lt;/p&gt;
    /// </code></pre>
    #[serde(rename = "ServerProperties")]
    #[serde(
        deserialize_with = "::rusoto_core::serialization::SerdeBlob::deserialize_blob",
        serialize_with = "::rusoto_core::serialization::SerdeBlob::serialize_blob",
        default
    )]
    pub server_properties: bytes::Bytes,
}

#[derive(Default, Debug, Clone, PartialEq, Deserialize)]
#[cfg_attr(any(test, feature = "serialize_structs"), derive(Serialize))]
pub struct CreateConfigurationResponse {
    /// <pre><code>        &lt;p&gt;The Amazon Resource Name (ARN) of the configuration.&lt;/p&gt;
    /// </code></pre>
    #[serde(rename = "Arn")]
    #[serde(skip_serializing_if = "Option::is_none")]
    pub arn: Option<String>,
    /// <pre><code>        &lt;p&gt;The time when the configuration was created.&lt;/p&gt;
    /// </code></pre>
    #[serde(rename = "CreationTime")]
    #[serde(skip_serializing_if = "Option::is_none")]
    pub creation_time: Option<f64>,
    /// <pre><code>        &lt;p&gt;Latest revision of the configuration.&lt;/p&gt;
    /// </code></pre>
    #[serde(rename = "LatestRevision")]
    #[serde(skip_serializing_if = "Option::is_none")]
    pub latest_revision: Option<ConfigurationRevision>,
    /// <pre><code>        &lt;p&gt;The name of the configuration.&lt;/p&gt;
    /// </code></pre>
    #[serde(rename = "Name")]
    #[serde(skip_serializing_if = "Option::is_none")]
    pub name: Option<String>,
}

#[derive(Default, Debug, Clone, PartialEq, Serialize)]
#[cfg_attr(feature = "deserialize_structs", derive(Deserialize))]
pub struct DeleteClusterRequest {
    /// <pre><code>        &lt;p&gt;The Amazon Resource Name (ARN) that uniquely identifies the cluster.&lt;/p&gt;
    /// </code></pre>
    #[serde(rename = "ClusterArn")]
    pub cluster_arn: String,
    /// <pre><code>        &lt;p&gt;The current version of the MSK cluster.&lt;/p&gt;
    /// </code></pre>
    #[serde(rename = "CurrentVersion")]
    #[serde(skip_serializing_if = "Option::is_none")]
    pub current_version: Option<String>,
}

#[derive(Default, Debug, Clone, PartialEq, Deserialize)]
#[cfg_attr(any(test, feature = "serialize_structs"), derive(Serialize))]
pub struct DeleteClusterResponse {
    /// <pre><code>        &lt;p&gt;The Amazon Resource Name (ARN) of the cluster.&lt;/p&gt;
    /// </code></pre>
    #[serde(rename = "ClusterArn")]
    #[serde(skip_serializing_if = "Option::is_none")]
    pub cluster_arn: Option<String>,
    /// <pre><code>        &lt;p&gt;The state of the cluster. The possible states are CREATING, ACTIVE, and FAILED.&lt;/p&gt;
    /// </code></pre>
    #[serde(rename = "State")]
    #[serde(skip_serializing_if = "Option::is_none")]
    pub state: Option<String>,
}

#[derive(Default, Debug, Clone, PartialEq, Serialize)]
#[cfg_attr(feature = "deserialize_structs", derive(Deserialize))]
pub struct DescribeClusterOperationRequest {
    /// <pre><code>        &lt;p&gt;The Amazon Resource Name (ARN) that uniquely identifies the MSK cluster operation.&lt;/p&gt;
    /// </code></pre>
    #[serde(rename = "ClusterOperationArn")]
    pub cluster_operation_arn: String,
}

#[derive(Default, Debug, Clone, PartialEq, Deserialize)]
#[cfg_attr(any(test, feature = "serialize_structs"), derive(Serialize))]
pub struct DescribeClusterOperationResponse {
    /// <pre><code>        &lt;p&gt;Cluster operation information&lt;/p&gt;
    /// </code></pre>
    #[serde(rename = "ClusterOperationInfo")]
    #[serde(skip_serializing_if = "Option::is_none")]
    pub cluster_operation_info: Option<ClusterOperationInfo>,
}

#[derive(Default, Debug, Clone, PartialEq, Serialize)]
#[cfg_attr(feature = "deserialize_structs", derive(Deserialize))]
pub struct DescribeClusterRequest {
    /// <pre><code>        &lt;p&gt;The Amazon Resource Name (ARN) that uniquely identifies the cluster.&lt;/p&gt;
    /// </code></pre>
    #[serde(rename = "ClusterArn")]
    pub cluster_arn: String,
}

#[derive(Default, Debug, Clone, PartialEq, Deserialize)]
#[cfg_attr(any(test, feature = "serialize_structs"), derive(Serialize))]
pub struct DescribeClusterResponse {
    /// <pre><code>        &lt;p&gt;The cluster information.&lt;/p&gt;
    /// </code></pre>
    #[serde(rename = "ClusterInfo")]
    #[serde(skip_serializing_if = "Option::is_none")]
    pub cluster_info: Option<ClusterInfo>,
}

#[derive(Default, Debug, Clone, PartialEq, Serialize)]
#[cfg_attr(feature = "deserialize_structs", derive(Deserialize))]
pub struct DescribeConfigurationRequest {
    /// <pre><code>        &lt;p&gt;The Amazon Resource Name (ARN) that uniquely identifies an MSK configuration and all of its revisions.&lt;/p&gt;
    /// </code></pre>
    #[serde(rename = "Arn")]
    pub arn: String,
}

#[derive(Default, Debug, Clone, PartialEq, Deserialize)]
#[cfg_attr(any(test, feature = "serialize_structs"), derive(Serialize))]
pub struct DescribeConfigurationResponse {
    /// <pre><code>        &lt;p&gt;The Amazon Resource Name (ARN) of the configuration.&lt;/p&gt;
    /// </code></pre>
    #[serde(rename = "Arn")]
    #[serde(skip_serializing_if = "Option::is_none")]
    pub arn: Option<String>,
    /// <pre><code>        &lt;p&gt;The time when the configuration was created.&lt;/p&gt;
    /// </code></pre>
    #[serde(rename = "CreationTime")]
    #[serde(skip_serializing_if = "Option::is_none")]
    pub creation_time: Option<f64>,
    /// <pre><code>        &lt;p&gt;The description of the configuration.&lt;/p&gt;
    /// </code></pre>
    #[serde(rename = "Description")]
    #[serde(skip_serializing_if = "Option::is_none")]
    pub description: Option<String>,
    /// <pre><code>        &lt;p&gt;The versions of Apache Kafka with which you can use this MSK configuration.&lt;/p&gt;
    /// </code></pre>
    #[serde(rename = "KafkaVersions")]
    #[serde(skip_serializing_if = "Option::is_none")]
    pub kafka_versions: Option<Vec<String>>,
    /// <pre><code>        &lt;p&gt;Latest revision of the configuration.&lt;/p&gt;
    /// </code></pre>
    #[serde(rename = "LatestRevision")]
    #[serde(skip_serializing_if = "Option::is_none")]
    pub latest_revision: Option<ConfigurationRevision>,
    /// <pre><code>        &lt;p&gt;The name of the configuration.&lt;/p&gt;
    /// </code></pre>
    #[serde(rename = "Name")]
    #[serde(skip_serializing_if = "Option::is_none")]
    pub name: Option<String>,
}

#[derive(Default, Debug, Clone, PartialEq, Serialize)]
#[cfg_attr(feature = "deserialize_structs", derive(Deserialize))]
pub struct DescribeConfigurationRevisionRequest {
    /// <pre><code>        &lt;p&gt;The Amazon Resource Name (ARN) that uniquely identifies an MSK configuration and all of its revisions.&lt;/p&gt;
    /// </code></pre>
    #[serde(rename = "Arn")]
    pub arn: String,
    /// <pre><code>        &lt;p&gt;A string that uniquely identifies a revision of an MSK configuration.&lt;/p&gt;
    /// </code></pre>
    #[serde(rename = "Revision")]
    pub revision: i64,
}

#[derive(Default, Debug, Clone, PartialEq, Deserialize)]
#[cfg_attr(any(test, feature = "serialize_structs"), derive(Serialize))]
pub struct DescribeConfigurationRevisionResponse {
    /// <pre><code>        &lt;p&gt;The Amazon Resource Name (ARN) of the configuration.&lt;/p&gt;
    /// </code></pre>
    #[serde(rename = "Arn")]
    #[serde(skip_serializing_if = "Option::is_none")]
    pub arn: Option<String>,
    /// <pre><code>        &lt;p&gt;The time when the configuration was created.&lt;/p&gt;
    /// </code></pre>
    #[serde(rename = "CreationTime")]
    #[serde(skip_serializing_if = "Option::is_none")]
    pub creation_time: Option<f64>,
    /// <pre><code>        &lt;p&gt;The description of the configuration.&lt;/p&gt;
    /// </code></pre>
    #[serde(rename = "Description")]
    #[serde(skip_serializing_if = "Option::is_none")]
    pub description: Option<String>,
    /// <pre><code>        &lt;p&gt;The revision number.&lt;/p&gt;
    /// </code></pre>
    #[serde(rename = "Revision")]
    #[serde(skip_serializing_if = "Option::is_none")]
    pub revision: Option<i64>,
    /// <pre><code>        &lt;p&gt;Contents of the &lt;filename&gt;server.properties&lt;/filename&gt; file. When using the API, you must ensure that the contents of the file are base64 encoded.
    /// When using the AWS Management Console, the SDK, or the AWS CLI, the contents of &lt;filename&gt;server.properties&lt;/filename&gt; can be in plaintext.&lt;/p&gt;
    /// </code></pre>
    #[serde(rename = "ServerProperties")]
    #[serde(
        deserialize_with = "::rusoto_core::serialization::SerdeBlob::deserialize_blob",
        serialize_with = "::rusoto_core::serialization::SerdeBlob::serialize_blob",
        default
    )]
    #[serde(skip_serializing_if = "Option::is_none")]
    pub server_properties: Option<bytes::Bytes>,
}

/// <pre><code>        &lt;p&gt;Contains information about the EBS storage volumes attached to Kafka broker nodes.&lt;/p&gt;
/// </code></pre>
#[derive(Default, Debug, Clone, PartialEq, Serialize, Deserialize)]
pub struct EBSStorageInfo {
    /// <pre><code>        &lt;p&gt;The size in GiB of the EBS volume for the data drive on each broker node.&lt;/p&gt;
    /// </code></pre>
    #[serde(rename = "VolumeSize")]
    #[serde(skip_serializing_if = "Option::is_none")]
    pub volume_size: Option<i64>,
}

/// <pre><code>        &lt;p&gt;The data-volume encryption details.&lt;/p&gt;
/// </code></pre>
#[derive(Default, Debug, Clone, PartialEq, Serialize, Deserialize)]
pub struct EncryptionAtRest {
    /// <pre><code>        &lt;p&gt;The ARN of the AWS KMS key for encrypting data at rest. If you don&#39;t specify a KMS key, MSK creates one for you and uses it.&lt;/p&gt;
    /// </code></pre>
    #[serde(rename = "DataVolumeKMSKeyId")]
    pub data_volume_kms_key_id: String,
}

/// <pre><code>        &lt;p&gt;The settings for encrypting data in transit.&lt;/p&gt;
/// </code></pre>
#[derive(Default, Debug, Clone, PartialEq, Serialize, Deserialize)]
pub struct EncryptionInTransit {
    /// <pre><code>        &lt;p&gt;Indicates the encryption setting for data in transit between clients and brokers. The following are the possible values.&lt;/p&gt;
    /// &lt;p&gt;
    /// TLS means that client-broker communication is enabled with TLS only.&lt;/p&gt;
    /// &lt;p&gt;
    /// TLS_PLAINTEXT means that client-broker communication is enabled for both TLS-encrypted, as well as plaintext data.&lt;/p&gt;
    /// &lt;p&gt;
    /// PLAINTEXT means that client-broker communication is enabled in plaintext only.&lt;/p&gt;
    /// &lt;p&gt;The default value is TLS_PLAINTEXT.&lt;/p&gt;
    /// </code></pre>
    #[serde(rename = "ClientBroker")]
    #[serde(skip_serializing_if = "Option::is_none")]
    pub client_broker: Option<String>,
    /// <pre><code>        &lt;p&gt;When set to true, it indicates that data communication among the broker nodes of the cluster is encrypted. When set to false, the communication happens in plaintext.&lt;/p&gt;
    /// &lt;p&gt;The default value is true.&lt;/p&gt;
    /// </code></pre>
    #[serde(rename = "InCluster")]
    #[serde(skip_serializing_if = "Option::is_none")]
    pub in_cluster: Option<bool>,
}

/// <pre><code>        &lt;p&gt;Includes encryption-related information, such as the AWS KMS key used for encrypting data at rest and whether you want MSK to encrypt your data in transit.&lt;/p&gt;
/// </code></pre>
#[derive(Default, Debug, Clone, PartialEq, Serialize, Deserialize)]
pub struct EncryptionInfo {
    /// <pre><code>        &lt;p&gt;The data-volume encryption details.&lt;/p&gt;
    /// </code></pre>
    #[serde(rename = "EncryptionAtRest")]
    #[serde(skip_serializing_if = "Option::is_none")]
    pub encryption_at_rest: Option<EncryptionAtRest>,
    /// <pre><code>        &lt;p&gt;The details for encryption in transit.&lt;/p&gt;
    /// </code></pre>
    #[serde(rename = "EncryptionInTransit")]
    #[serde(skip_serializing_if = "Option::is_none")]
    pub encryption_in_transit: Option<EncryptionInTransit>,
}

/// <pre><code>        &lt;p&gt;Returns information about an error state of the cluster.&lt;/p&gt;
/// </code></pre>
#[derive(Default, Debug, Clone, PartialEq, Deserialize)]
#[cfg_attr(any(test, feature = "serialize_structs"), derive(Serialize))]
pub struct ErrorInfo {
    /// <pre><code>        &lt;p&gt;A number describing the error programmatically.&lt;/p&gt;
    /// </code></pre>
    #[serde(rename = "ErrorCode")]
    #[serde(skip_serializing_if = "Option::is_none")]
    pub error_code: Option<String>,
    /// <pre><code>        &lt;p&gt;An optional field to provide more details about the error.&lt;/p&gt;
    /// </code></pre>
    #[serde(rename = "ErrorString")]
    #[serde(skip_serializing_if = "Option::is_none")]
    pub error_string: Option<String>,
}

#[derive(Default, Debug, Clone, PartialEq, Serialize)]
#[cfg_attr(feature = "deserialize_structs", derive(Deserialize))]
pub struct GetBootstrapBrokersRequest {
    /// <pre><code>        &lt;p&gt;The Amazon Resource Name (ARN) that uniquely identifies the cluster.&lt;/p&gt;
    /// </code></pre>
    #[serde(rename = "ClusterArn")]
    pub cluster_arn: String,
}

#[derive(Default, Debug, Clone, PartialEq, Deserialize)]
#[cfg_attr(any(test, feature = "serialize_structs"), derive(Serialize))]
pub struct GetBootstrapBrokersResponse {
    /// <pre><code>        &lt;p&gt;A string containing one or more hostname:port pairs.&lt;/p&gt;
    /// </code></pre>
    #[serde(rename = "BootstrapBrokerString")]
    #[serde(skip_serializing_if = "Option::is_none")]
    pub bootstrap_broker_string: Option<String>,
    /// <pre><code>        &lt;p&gt;A string containing one or more DNS names (or IP) and TLS port pairs.&lt;/p&gt;
    /// </code></pre>
    #[serde(rename = "BootstrapBrokerStringTls")]
    #[serde(skip_serializing_if = "Option::is_none")]
    pub bootstrap_broker_string_tls: Option<String>,
}

#[derive(Default, Debug, Clone, PartialEq, Serialize)]
#[cfg_attr(feature = "deserialize_structs", derive(Deserialize))]
pub struct ListClusterOperationsRequest {
    /// <pre><code>        &lt;p&gt;The Amazon Resource Name (ARN) that uniquely identifies the cluster.&lt;/p&gt;
    /// </code></pre>
    #[serde(rename = "ClusterArn")]
    pub cluster_arn: String,
    /// <pre><code>        &lt;p&gt;The maximum number of results to return in the response. If there are more results, the response includes a NextToken parameter.&lt;/p&gt;
    /// </code></pre>
    #[serde(rename = "MaxResults")]
    #[serde(skip_serializing_if = "Option::is_none")]
    pub max_results: Option<i64>,
    /// <pre><code>        &lt;p&gt;The paginated results marker. When the result of the operation is truncated, the call returns NextToken in the response.
    /// To get the next batch, provide this token in your next request.&lt;/p&gt;
    /// </code></pre>
    #[serde(rename = "NextToken")]
    #[serde(skip_serializing_if = "Option::is_none")]
    pub next_token: Option<String>,
}

#[derive(Default, Debug, Clone, PartialEq, Deserialize)]
#[cfg_attr(any(test, feature = "serialize_structs"), derive(Serialize))]
pub struct ListClusterOperationsResponse {
    /// <pre><code>        &lt;p&gt;An array of cluster operation information objects.&lt;/p&gt;
    /// </code></pre>
    #[serde(rename = "ClusterOperationInfoList")]
    #[serde(skip_serializing_if = "Option::is_none")]
    pub cluster_operation_info_list: Option<Vec<ClusterOperationInfo>>,
    /// <pre><code>        &lt;p&gt;If the response of ListClusterOperations is truncated, it returns a NextToken in the response. This Nexttoken should be sent in the subsequent request to ListClusterOperations.&lt;/p&gt;
    /// </code></pre>
    #[serde(rename = "NextToken")]
    #[serde(skip_serializing_if = "Option::is_none")]
    pub next_token: Option<String>,
}

#[derive(Default, Debug, Clone, PartialEq, Serialize)]
#[cfg_attr(feature = "deserialize_structs", derive(Deserialize))]
pub struct ListClustersRequest {
    /// <pre><code>        &lt;p&gt;Specify a prefix of the name of the clusters that you want to list. The service lists all the clusters whose names start with this prefix.&lt;/p&gt;
    /// </code></pre>
    #[serde(rename = "ClusterNameFilter")]
    #[serde(skip_serializing_if = "Option::is_none")]
    pub cluster_name_filter: Option<String>,
    /// <pre><code>        &lt;p&gt;The maximum number of results to return in the response. If there are more results, the response includes a NextToken parameter.&lt;/p&gt;
    /// </code></pre>
    #[serde(rename = "MaxResults")]
    #[serde(skip_serializing_if = "Option::is_none")]
    pub max_results: Option<i64>,
    /// <pre><code>        &lt;p&gt;The paginated results marker. When the result of the operation is truncated, the call returns NextToken in the response.
    /// To get the next batch, provide this token in your next request.&lt;/p&gt;
    /// </code></pre>
    #[serde(rename = "NextToken")]
    #[serde(skip_serializing_if = "Option::is_none")]
    pub next_token: Option<String>,
}

#[derive(Default, Debug, Clone, PartialEq, Deserialize)]
#[cfg_attr(any(test, feature = "serialize_structs"), derive(Serialize))]
pub struct ListClustersResponse {
    /// <pre><code>        &lt;p&gt;Information on each of the MSK clusters in the response.&lt;/p&gt;
    /// </code></pre>
    #[serde(rename = "ClusterInfoList")]
    #[serde(skip_serializing_if = "Option::is_none")]
    pub cluster_info_list: Option<Vec<ClusterInfo>>,
    /// <pre><code>        &lt;p&gt;The paginated results marker. When the result of a ListClusters operation is truncated, the call returns NextToken in the response.
    /// To get another batch of clusters, provide this token in your next request.&lt;/p&gt;
    /// </code></pre>
    #[serde(rename = "NextToken")]
    #[serde(skip_serializing_if = "Option::is_none")]
    pub next_token: Option<String>,
}

#[derive(Default, Debug, Clone, PartialEq, Serialize)]
#[cfg_attr(feature = "deserialize_structs", derive(Deserialize))]
pub struct ListConfigurationRevisionsRequest {
    /// <pre><code>        &lt;p&gt;The Amazon Resource Name (ARN) that uniquely identifies an MSK configuration and all of its revisions.&lt;/p&gt;
    /// </code></pre>
    #[serde(rename = "Arn")]
    pub arn: String,
    /// <pre><code>        &lt;p&gt;The maximum number of results to return in the response. If there are more results, the response includes a NextToken parameter.&lt;/p&gt;
    /// </code></pre>
    #[serde(rename = "MaxResults")]
    #[serde(skip_serializing_if = "Option::is_none")]
    pub max_results: Option<i64>,
    /// <pre><code>        &lt;p&gt;The paginated results marker. When the result of the operation is truncated, the call returns NextToken in the response.
    /// To get the next batch, provide this token in your next request.&lt;/p&gt;
    /// </code></pre>
    #[serde(rename = "NextToken")]
    #[serde(skip_serializing_if = "Option::is_none")]
    pub next_token: Option<String>,
}

#[derive(Default, Debug, Clone, PartialEq, Deserialize)]
#[cfg_attr(any(test, feature = "serialize_structs"), derive(Serialize))]
pub struct ListConfigurationRevisionsResponse {
    /// <pre><code>        &lt;p&gt;Paginated results marker.&lt;/p&gt;
    /// </code></pre>
    #[serde(rename = "NextToken")]
    #[serde(skip_serializing_if = "Option::is_none")]
    pub next_token: Option<String>,
    /// <pre><code>        &lt;p&gt;List of ConfigurationRevision objects.&lt;/p&gt;
    /// </code></pre>
    #[serde(rename = "Revisions")]
    #[serde(skip_serializing_if = "Option::is_none")]
    pub revisions: Option<Vec<ConfigurationRevision>>,
}

#[derive(Default, Debug, Clone, PartialEq, Serialize)]
#[cfg_attr(feature = "deserialize_structs", derive(Deserialize))]
pub struct ListConfigurationsRequest {
    /// <pre><code>        &lt;p&gt;The maximum number of results to return in the response. If there are more results, the response includes a NextToken parameter.&lt;/p&gt;
    /// </code></pre>
    #[serde(rename = "MaxResults")]
    #[serde(skip_serializing_if = "Option::is_none")]
    pub max_results: Option<i64>,
    /// <pre><code>        &lt;p&gt;The paginated results marker. When the result of the operation is truncated, the call returns NextToken in the response.
    /// To get the next batch, provide this token in your next request.&lt;/p&gt;
    /// </code></pre>
    #[serde(rename = "NextToken")]
    #[serde(skip_serializing_if = "Option::is_none")]
    pub next_token: Option<String>,
}

#[derive(Default, Debug, Clone, PartialEq, Deserialize)]
#[cfg_attr(any(test, feature = "serialize_structs"), derive(Serialize))]
pub struct ListConfigurationsResponse {
    /// <pre><code>        &lt;p&gt;An array of MSK configurations.&lt;/p&gt;
    /// </code></pre>
    #[serde(rename = "Configurations")]
    #[serde(skip_serializing_if = "Option::is_none")]
    pub configurations: Option<Vec<Configuration>>,
    /// <pre><code>        &lt;p&gt;The paginated results marker. When the result of a ListConfigurations operation is truncated, the call returns NextToken in the response.
    /// To get another batch of configurations, provide this token in your next request.&lt;/p&gt;
    /// </code></pre>
    #[serde(rename = "NextToken")]
    #[serde(skip_serializing_if = "Option::is_none")]
    pub next_token: Option<String>,
}

#[derive(Default, Debug, Clone, PartialEq, Serialize)]
#[cfg_attr(feature = "deserialize_structs", derive(Deserialize))]
pub struct ListNodesRequest {
    /// <pre><code>        &lt;p&gt;The Amazon Resource Name (ARN) that uniquely identifies the cluster.&lt;/p&gt;
    /// </code></pre>
    #[serde(rename = "ClusterArn")]
    pub cluster_arn: String,
    /// <pre><code>        &lt;p&gt;The maximum number of results to return in the response. If there are more results, the response includes a NextToken parameter.&lt;/p&gt;
    /// </code></pre>
    #[serde(rename = "MaxResults")]
    #[serde(skip_serializing_if = "Option::is_none")]
    pub max_results: Option<i64>,
    /// <pre><code>        &lt;p&gt;The paginated results marker. When the result of the operation is truncated, the call returns NextToken in the response.
    /// To get the next batch, provide this token in your next request.&lt;/p&gt;
    /// </code></pre>
    #[serde(rename = "NextToken")]
    #[serde(skip_serializing_if = "Option::is_none")]
    pub next_token: Option<String>,
}

#[derive(Default, Debug, Clone, PartialEq, Deserialize)]
#[cfg_attr(any(test, feature = "serialize_structs"), derive(Serialize))]
pub struct ListNodesResponse {
    /// <pre><code>        &lt;p&gt;The paginated results marker. When the result of a ListNodes operation is truncated, the call returns NextToken in the response.
    /// To get another batch of nodes, provide this token in your next request.&lt;/p&gt;
    /// </code></pre>
    #[serde(rename = "NextToken")]
    #[serde(skip_serializing_if = "Option::is_none")]
    pub next_token: Option<String>,
    /// <pre><code>        &lt;p&gt;List containing a NodeInfo object.&lt;/p&gt;
    /// </code></pre>
    #[serde(rename = "NodeInfoList")]
    #[serde(skip_serializing_if = "Option::is_none")]
    pub node_info_list: Option<Vec<NodeInfo>>,
}

#[derive(Default, Debug, Clone, PartialEq, Serialize)]
#[cfg_attr(feature = "deserialize_structs", derive(Deserialize))]
pub struct ListTagsForResourceRequest {
    /// <pre><code>        &lt;p&gt;The Amazon Resource Name (ARN) that uniquely identifies the resource that&#39;s associated with the tags.&lt;/p&gt;
    /// </code></pre>
    #[serde(rename = "ResourceArn")]
    pub resource_arn: String,
}

#[derive(Default, Debug, Clone, PartialEq, Deserialize)]
#[cfg_attr(any(test, feature = "serialize_structs"), derive(Serialize))]
pub struct ListTagsForResourceResponse {
    /// <pre><code>        &lt;p&gt;The key-value pair for the resource tag.&lt;/p&gt;
    /// </code></pre>
    #[serde(rename = "Tags")]
    #[serde(skip_serializing_if = "Option::is_none")]
    pub tags: Option<::std::collections::HashMap<String, String>>,
}

/// <pre><code>        &lt;p&gt;Information about cluster attributes that can be updated via update APIs.&lt;/p&gt;
/// </code></pre>
#[derive(Default, Debug, Clone, PartialEq, Deserialize)]
#[cfg_attr(any(test, feature = "serialize_structs"), derive(Serialize))]
pub struct MutableClusterInfo {
    /// <pre><code>        &lt;p&gt;Specifies the size of the EBS volume and the ID of the associated broker.&lt;/p&gt;
    /// </code></pre>
    #[serde(rename = "BrokerEBSVolumeInfo")]
    #[serde(skip_serializing_if = "Option::is_none")]
    pub broker_ebs_volume_info: Option<Vec<BrokerEBSVolumeInfo>>,
    /// <pre><code>        &lt;p&gt;Information about the changes in the configuration of the brokers.&lt;/p&gt;
    /// </code></pre>
    #[serde(rename = "ConfigurationInfo")]
    #[serde(skip_serializing_if = "Option::is_none")]
    pub configuration_info: Option<ConfigurationInfo>,
    /// <pre><code>        &lt;p&gt;The number of broker nodes in the cluster.&lt;/p&gt;
    /// </code></pre>
    #[serde(rename = "NumberOfBrokerNodes")]
    #[serde(skip_serializing_if = "Option::is_none")]
    pub number_of_broker_nodes: Option<i64>,
}

/// <pre><code>        &lt;p&gt;The node information object.&lt;/p&gt;
/// </code></pre>
#[derive(Default, Debug, Clone, PartialEq, Deserialize)]
#[cfg_attr(any(test, feature = "serialize_structs"), derive(Serialize))]
pub struct NodeInfo {
    /// <pre><code>        &lt;p&gt;The start time.&lt;/p&gt;
    /// </code></pre>
    #[serde(rename = "AddedToClusterTime")]
    #[serde(skip_serializing_if = "Option::is_none")]
    pub added_to_cluster_time: Option<String>,
    /// <pre><code>        &lt;p&gt;The broker node info.&lt;/p&gt;
    /// </code></pre>
    #[serde(rename = "BrokerNodeInfo")]
    #[serde(skip_serializing_if = "Option::is_none")]
    pub broker_node_info: Option<BrokerNodeInfo>,
    /// <pre><code>        &lt;p&gt;The instance type.&lt;/p&gt;
    /// </code></pre>
    #[serde(rename = "InstanceType")]
    #[serde(skip_serializing_if = "Option::is_none")]
    pub instance_type: Option<String>,
    /// <pre><code>        &lt;p&gt;The Amazon Resource Name (ARN) of the node.&lt;/p&gt;
    /// </code></pre>
    #[serde(rename = "NodeARN")]
    #[serde(skip_serializing_if = "Option::is_none")]
    pub node_arn: Option<String>,
    /// <pre><code>        &lt;p&gt;The node type.&lt;/p&gt;
    /// </code></pre>
    #[serde(rename = "NodeType")]
    #[serde(skip_serializing_if = "Option::is_none")]
    pub node_type: Option<String>,
    /// <pre><code>        &lt;p&gt;The ZookeeperNodeInfo.&lt;/p&gt;
    /// </code></pre>
    #[serde(rename = "ZookeeperNodeInfo")]
    #[serde(skip_serializing_if = "Option::is_none")]
    pub zookeeper_node_info: Option<ZookeeperNodeInfo>,
}

/// <pre><code>        &lt;p&gt;Contains information about storage volumes attached to MSK broker nodes.&lt;/p&gt;
/// </code></pre>
#[derive(Default, Debug, Clone, PartialEq, Serialize, Deserialize)]
pub struct StorageInfo {
    /// <pre><code>        &lt;p&gt;EBS volume information.&lt;/p&gt;
    /// </code></pre>
    #[serde(rename = "EbsStorageInfo")]
    #[serde(skip_serializing_if = "Option::is_none")]
    pub ebs_storage_info: Option<EBSStorageInfo>,
}

#[derive(Default, Debug, Clone, PartialEq, Serialize)]
#[cfg_attr(feature = "deserialize_structs", derive(Deserialize))]
pub struct TagResourceRequest {
    /// <pre><code>        &lt;p&gt;The Amazon Resource Name (ARN) that uniquely identifies the resource that&#39;s associated with the tags.&lt;/p&gt;
    /// </code></pre>
    #[serde(rename = "ResourceArn")]
    pub resource_arn: String,
    /// <pre><code>        &lt;p&gt;The key-value pair for the resource tag.&lt;/p&gt;
    /// </code></pre>
    #[serde(rename = "Tags")]
    pub tags: ::std::collections::HashMap<String, String>,
}

/// <pre><code>        &lt;p&gt;Details for client authentication using TLS.&lt;/p&gt;
/// </code></pre>
#[derive(Default, Debug, Clone, PartialEq, Serialize, Deserialize)]
pub struct Tls {
    /// <pre><code>        &lt;p&gt;List of ACM Certificate Authority ARNs.&lt;/p&gt;
    /// </code></pre>
    #[serde(rename = "CertificateAuthorityArnList")]
    #[serde(skip_serializing_if = "Option::is_none")]
    pub certificate_authority_arn_list: Option<Vec<String>>,
}

#[derive(Default, Debug, Clone, PartialEq, Serialize)]
#[cfg_attr(feature = "deserialize_structs", derive(Deserialize))]
pub struct UntagResourceRequest {
    /// <pre><code>        &lt;p&gt;The Amazon Resource Name (ARN) that uniquely identifies the resource that&#39;s associated with the tags.&lt;/p&gt;
    /// </code></pre>
    #[serde(rename = "ResourceArn")]
    pub resource_arn: String,
    /// <pre><code>        &lt;p&gt;Tag keys must be unique for a given cluster. In addition, the following restrictions apply:&lt;/p&gt;
    /// &lt;ul&gt;
    /// &lt;li&gt;
    /// &lt;p&gt;Each tag key must be unique. If you add a tag with a key that&#39;s already in
    /// use, your new tag overwrites the existing key-value pair. &lt;/p&gt;
    /// &lt;/li&gt;
    /// &lt;li&gt;
    /// &lt;p&gt;You can&#39;t start a tag key with aws: because this prefix is reserved for use
    /// by  AWS.  AWS creates tags that begin with this prefix on your behalf, but
    /// you can&#39;t edit or delete them.&lt;/p&gt;
    /// &lt;/li&gt;
    /// &lt;li&gt;
    /// &lt;p&gt;Tag keys must be between 1 and 128 Unicode characters in length.&lt;/p&gt;
    /// &lt;/li&gt;
    /// &lt;li&gt;
    /// &lt;p&gt;Tag keys must consist of the following characters: Unicode letters, digits,
    /// white space, and the following special characters: _ . / = + -
    /// @.&lt;/p&gt;
    /// &lt;/li&gt;
    /// &lt;/ul&gt;
    /// </code></pre>
    #[serde(rename = "TagKeys")]
    pub tag_keys: Vec<String>,
}

#[derive(Default, Debug, Clone, PartialEq, Serialize)]
<<<<<<< HEAD
#[cfg_attr(feature = "deserialize_structs", derive(Deserialize))]
=======
pub struct UpdateBrokerCountRequest {
    /// <pre><code>        &lt;p&gt;The Amazon Resource Name (ARN) that uniquely identifies the cluster.&lt;/p&gt;
    /// </code></pre>
    #[serde(rename = "ClusterArn")]
    pub cluster_arn: String,
    /// <pre><code>        &lt;p&gt;The version of cluster to update from. A successful operation will then generate a new version.&lt;/p&gt;
    /// </code></pre>
    #[serde(rename = "CurrentVersion")]
    pub current_version: String,
    /// <pre><code>        &lt;p&gt;The number of broker nodes that you want the cluster to have after this operation completes successfully.&lt;/p&gt;
    /// </code></pre>
    #[serde(rename = "TargetNumberOfBrokerNodes")]
    pub target_number_of_broker_nodes: i64,
}

#[derive(Default, Debug, Clone, PartialEq, Deserialize)]
#[cfg_attr(any(test, feature = "serialize_structs"), derive(Serialize))]
pub struct UpdateBrokerCountResponse {
    /// <pre><code>        &lt;p&gt;The Amazon Resource Name (ARN) of the cluster.&lt;/p&gt;
    /// </code></pre>
    #[serde(rename = "ClusterArn")]
    #[serde(skip_serializing_if = "Option::is_none")]
    pub cluster_arn: Option<String>,
    /// <pre><code>        &lt;p&gt;The Amazon Resource Name (ARN) of the cluster operation.&lt;/p&gt;
    /// </code></pre>
    #[serde(rename = "ClusterOperationArn")]
    #[serde(skip_serializing_if = "Option::is_none")]
    pub cluster_operation_arn: Option<String>,
}

#[derive(Default, Debug, Clone, PartialEq, Serialize)]
>>>>>>> 36d57c13
pub struct UpdateBrokerStorageRequest {
    /// <pre><code>        &lt;p&gt;The Amazon Resource Name (ARN) that uniquely identifies the cluster.&lt;/p&gt;
    /// </code></pre>
    #[serde(rename = "ClusterArn")]
    pub cluster_arn: String,
    /// <pre><code>        &lt;p&gt;The version of cluster to update from. A successful operation will then generate a new version.&lt;/p&gt;
    /// </code></pre>
    #[serde(rename = "CurrentVersion")]
    pub current_version: String,
    /// <pre><code>        &lt;p&gt;Describes the target volume size and the ID of the broker to apply the update to.&lt;/p&gt;
    /// </code></pre>
    #[serde(rename = "TargetBrokerEBSVolumeInfo")]
    pub target_broker_ebs_volume_info: Vec<BrokerEBSVolumeInfo>,
}

#[derive(Default, Debug, Clone, PartialEq, Deserialize)]
#[cfg_attr(any(test, feature = "serialize_structs"), derive(Serialize))]
pub struct UpdateBrokerStorageResponse {
    /// <pre><code>        &lt;p&gt;The Amazon Resource Name (ARN) of the cluster.&lt;/p&gt;
    /// </code></pre>
    #[serde(rename = "ClusterArn")]
    #[serde(skip_serializing_if = "Option::is_none")]
    pub cluster_arn: Option<String>,
    /// <pre><code>        &lt;p&gt;The Amazon Resource Name (ARN) of the cluster operation.&lt;/p&gt;
    /// </code></pre>
    #[serde(rename = "ClusterOperationArn")]
    #[serde(skip_serializing_if = "Option::is_none")]
    pub cluster_operation_arn: Option<String>,
}

#[derive(Default, Debug, Clone, PartialEq, Serialize)]
#[cfg_attr(feature = "deserialize_structs", derive(Deserialize))]
pub struct UpdateClusterConfigurationRequest {
    /// <pre><code>        &lt;p&gt;The Amazon Resource Name (ARN) that uniquely identifies the cluster.&lt;/p&gt;
    /// </code></pre>
    #[serde(rename = "ClusterArn")]
    pub cluster_arn: String,
    /// <pre><code>        &lt;p&gt;Represents the configuration that you want MSK to use for the brokers in a cluster.&lt;/p&gt;
    /// </code></pre>
    #[serde(rename = "ConfigurationInfo")]
    pub configuration_info: ConfigurationInfo,
    /// <pre><code>        &lt;p&gt;The version of the cluster that needs to be updated.&lt;/p&gt;
    /// </code></pre>
    #[serde(rename = "CurrentVersion")]
    pub current_version: String,
}

#[derive(Default, Debug, Clone, PartialEq, Deserialize)]
#[cfg_attr(any(test, feature = "serialize_structs"), derive(Serialize))]
pub struct UpdateClusterConfigurationResponse {
    /// <pre><code>        &lt;p&gt;The Amazon Resource Name (ARN) of the cluster.&lt;/p&gt;
    /// </code></pre>
    #[serde(rename = "ClusterArn")]
    #[serde(skip_serializing_if = "Option::is_none")]
    pub cluster_arn: Option<String>,
    /// <pre><code>        &lt;p&gt;The Amazon Resource Name (ARN) of the cluster operation.&lt;/p&gt;
    /// </code></pre>
    #[serde(rename = "ClusterOperationArn")]
    #[serde(skip_serializing_if = "Option::is_none")]
    pub cluster_operation_arn: Option<String>,
}

/// <pre><code>        &lt;p&gt;Zookeeper node information.&lt;/p&gt;
/// </code></pre>
#[derive(Default, Debug, Clone, PartialEq, Deserialize)]
#[cfg_attr(any(test, feature = "serialize_structs"), derive(Serialize))]
pub struct ZookeeperNodeInfo {
    /// <pre><code>        &lt;p&gt;The attached elastic network interface of the broker.&lt;/p&gt;
    /// </code></pre>
    #[serde(rename = "AttachedENIId")]
    #[serde(skip_serializing_if = "Option::is_none")]
    pub attached_eni_id: Option<String>,
    /// <pre><code>        &lt;p&gt;The virtual private cloud (VPC) IP address of the client.&lt;/p&gt;
    /// </code></pre>
    #[serde(rename = "ClientVpcIpAddress")]
    #[serde(skip_serializing_if = "Option::is_none")]
    pub client_vpc_ip_address: Option<String>,
    /// <pre><code>        &lt;p&gt;Endpoints for accessing the ZooKeeper.&lt;/p&gt;
    /// </code></pre>
    #[serde(rename = "Endpoints")]
    #[serde(skip_serializing_if = "Option::is_none")]
    pub endpoints: Option<Vec<String>>,
    /// <pre><code>        &lt;p&gt;The role-specific ID for Zookeeper.&lt;/p&gt;
    /// </code></pre>
    #[serde(rename = "ZookeeperId")]
    #[serde(skip_serializing_if = "Option::is_none")]
    pub zookeeper_id: Option<f64>,
    /// <pre><code>        &lt;p&gt;The version of Zookeeper.&lt;/p&gt;
    /// </code></pre>
    #[serde(rename = "ZookeeperVersion")]
    #[serde(skip_serializing_if = "Option::is_none")]
    pub zookeeper_version: Option<String>,
}

/// Errors returned by CreateCluster
#[derive(Debug, PartialEq)]
pub enum CreateClusterError {
    /// <pre><code>        &lt;p&gt;Returns information about an error.&lt;/p&gt;
    /// </code></pre>
    BadRequest(String),
    /// <pre><code>        &lt;p&gt;Returns information about an error.&lt;/p&gt;
    /// </code></pre>
    Conflict(String),
    /// <pre><code>        &lt;p&gt;Returns information about an error.&lt;/p&gt;
    /// </code></pre>
    Forbidden(String),
    /// <pre><code>        &lt;p&gt;Returns information about an error.&lt;/p&gt;
    /// </code></pre>
    InternalServerError(String),
    /// <pre><code>        &lt;p&gt;Returns information about an error.&lt;/p&gt;
    /// </code></pre>
    ServiceUnavailable(String),
    /// <pre><code>        &lt;p&gt;Returns information about an error.&lt;/p&gt;
    /// </code></pre>
    TooManyRequests(String),
    /// <pre><code>        &lt;p&gt;Returns information about an error.&lt;/p&gt;
    /// </code></pre>
    Unauthorized(String),
}

impl CreateClusterError {
    pub fn from_response(res: BufferedHttpResponse) -> RusotoError<CreateClusterError> {
        if let Some(err) = proto::json::Error::parse_rest(&res) {
            match err.typ.as_str() {
                "BadRequestException" => {
                    return RusotoError::Service(CreateClusterError::BadRequest(err.msg))
                }
                "ConflictException" => {
                    return RusotoError::Service(CreateClusterError::Conflict(err.msg))
                }
                "ForbiddenException" => {
                    return RusotoError::Service(CreateClusterError::Forbidden(err.msg))
                }
                "InternalServerErrorException" => {
                    return RusotoError::Service(CreateClusterError::InternalServerError(err.msg))
                }
                "ServiceUnavailableException" => {
                    return RusotoError::Service(CreateClusterError::ServiceUnavailable(err.msg))
                }
                "TooManyRequestsException" => {
                    return RusotoError::Service(CreateClusterError::TooManyRequests(err.msg))
                }
                "UnauthorizedException" => {
                    return RusotoError::Service(CreateClusterError::Unauthorized(err.msg))
                }
                "ValidationException" => return RusotoError::Validation(err.msg),
                _ => {}
            }
        }
        return RusotoError::Unknown(res);
    }
}
impl fmt::Display for CreateClusterError {
    fn fmt(&self, f: &mut fmt::Formatter) -> fmt::Result {
        match *self {
            CreateClusterError::BadRequest(ref cause) => write!(f, "{}", cause),
            CreateClusterError::Conflict(ref cause) => write!(f, "{}", cause),
            CreateClusterError::Forbidden(ref cause) => write!(f, "{}", cause),
            CreateClusterError::InternalServerError(ref cause) => write!(f, "{}", cause),
            CreateClusterError::ServiceUnavailable(ref cause) => write!(f, "{}", cause),
            CreateClusterError::TooManyRequests(ref cause) => write!(f, "{}", cause),
            CreateClusterError::Unauthorized(ref cause) => write!(f, "{}", cause),
        }
    }
}
impl Error for CreateClusterError {}
/// Errors returned by CreateConfiguration
#[derive(Debug, PartialEq)]
pub enum CreateConfigurationError {
    /// <pre><code>        &lt;p&gt;Returns information about an error.&lt;/p&gt;
    /// </code></pre>
    BadRequest(String),
    /// <pre><code>        &lt;p&gt;Returns information about an error.&lt;/p&gt;
    /// </code></pre>
    Conflict(String),
    /// <pre><code>        &lt;p&gt;Returns information about an error.&lt;/p&gt;
    /// </code></pre>
    Forbidden(String),
    /// <pre><code>        &lt;p&gt;Returns information about an error.&lt;/p&gt;
    /// </code></pre>
    InternalServerError(String),
    /// <pre><code>        &lt;p&gt;Returns information about an error.&lt;/p&gt;
    /// </code></pre>
    ServiceUnavailable(String),
    /// <pre><code>        &lt;p&gt;Returns information about an error.&lt;/p&gt;
    /// </code></pre>
    TooManyRequests(String),
    /// <pre><code>        &lt;p&gt;Returns information about an error.&lt;/p&gt;
    /// </code></pre>
    Unauthorized(String),
}

impl CreateConfigurationError {
    pub fn from_response(res: BufferedHttpResponse) -> RusotoError<CreateConfigurationError> {
        if let Some(err) = proto::json::Error::parse_rest(&res) {
            match err.typ.as_str() {
                "BadRequestException" => {
                    return RusotoError::Service(CreateConfigurationError::BadRequest(err.msg))
                }
                "ConflictException" => {
                    return RusotoError::Service(CreateConfigurationError::Conflict(err.msg))
                }
                "ForbiddenException" => {
                    return RusotoError::Service(CreateConfigurationError::Forbidden(err.msg))
                }
                "InternalServerErrorException" => {
                    return RusotoError::Service(CreateConfigurationError::InternalServerError(
                        err.msg,
                    ))
                }
                "ServiceUnavailableException" => {
                    return RusotoError::Service(CreateConfigurationError::ServiceUnavailable(
                        err.msg,
                    ))
                }
                "TooManyRequestsException" => {
                    return RusotoError::Service(CreateConfigurationError::TooManyRequests(err.msg))
                }
                "UnauthorizedException" => {
                    return RusotoError::Service(CreateConfigurationError::Unauthorized(err.msg))
                }
                "ValidationException" => return RusotoError::Validation(err.msg),
                _ => {}
            }
        }
        return RusotoError::Unknown(res);
    }
}
impl fmt::Display for CreateConfigurationError {
    fn fmt(&self, f: &mut fmt::Formatter) -> fmt::Result {
        match *self {
            CreateConfigurationError::BadRequest(ref cause) => write!(f, "{}", cause),
            CreateConfigurationError::Conflict(ref cause) => write!(f, "{}", cause),
            CreateConfigurationError::Forbidden(ref cause) => write!(f, "{}", cause),
            CreateConfigurationError::InternalServerError(ref cause) => write!(f, "{}", cause),
            CreateConfigurationError::ServiceUnavailable(ref cause) => write!(f, "{}", cause),
            CreateConfigurationError::TooManyRequests(ref cause) => write!(f, "{}", cause),
            CreateConfigurationError::Unauthorized(ref cause) => write!(f, "{}", cause),
        }
    }
}
impl Error for CreateConfigurationError {}
/// Errors returned by DeleteCluster
#[derive(Debug, PartialEq)]
pub enum DeleteClusterError {
    /// <pre><code>        &lt;p&gt;Returns information about an error.&lt;/p&gt;
    /// </code></pre>
    BadRequest(String),
    /// <pre><code>        &lt;p&gt;Returns information about an error.&lt;/p&gt;
    /// </code></pre>
    Forbidden(String),
    /// <pre><code>        &lt;p&gt;Returns information about an error.&lt;/p&gt;
    /// </code></pre>
    InternalServerError(String),
    /// <pre><code>        &lt;p&gt;Returns information about an error.&lt;/p&gt;
    /// </code></pre>
    NotFound(String),
}

impl DeleteClusterError {
    pub fn from_response(res: BufferedHttpResponse) -> RusotoError<DeleteClusterError> {
        if let Some(err) = proto::json::Error::parse_rest(&res) {
            match err.typ.as_str() {
                "BadRequestException" => {
                    return RusotoError::Service(DeleteClusterError::BadRequest(err.msg))
                }
                "ForbiddenException" => {
                    return RusotoError::Service(DeleteClusterError::Forbidden(err.msg))
                }
                "InternalServerErrorException" => {
                    return RusotoError::Service(DeleteClusterError::InternalServerError(err.msg))
                }
                "NotFoundException" => {
                    return RusotoError::Service(DeleteClusterError::NotFound(err.msg))
                }
                "ValidationException" => return RusotoError::Validation(err.msg),
                _ => {}
            }
        }
        return RusotoError::Unknown(res);
    }
}
impl fmt::Display for DeleteClusterError {
    fn fmt(&self, f: &mut fmt::Formatter) -> fmt::Result {
        match *self {
            DeleteClusterError::BadRequest(ref cause) => write!(f, "{}", cause),
            DeleteClusterError::Forbidden(ref cause) => write!(f, "{}", cause),
            DeleteClusterError::InternalServerError(ref cause) => write!(f, "{}", cause),
            DeleteClusterError::NotFound(ref cause) => write!(f, "{}", cause),
        }
    }
}
impl Error for DeleteClusterError {}
/// Errors returned by DescribeCluster
#[derive(Debug, PartialEq)]
pub enum DescribeClusterError {
    /// <pre><code>        &lt;p&gt;Returns information about an error.&lt;/p&gt;
    /// </code></pre>
    BadRequest(String),
    /// <pre><code>        &lt;p&gt;Returns information about an error.&lt;/p&gt;
    /// </code></pre>
    Forbidden(String),
    /// <pre><code>        &lt;p&gt;Returns information about an error.&lt;/p&gt;
    /// </code></pre>
    InternalServerError(String),
    /// <pre><code>        &lt;p&gt;Returns information about an error.&lt;/p&gt;
    /// </code></pre>
    NotFound(String),
    /// <pre><code>        &lt;p&gt;Returns information about an error.&lt;/p&gt;
    /// </code></pre>
    Unauthorized(String),
}

impl DescribeClusterError {
    pub fn from_response(res: BufferedHttpResponse) -> RusotoError<DescribeClusterError> {
        if let Some(err) = proto::json::Error::parse_rest(&res) {
            match err.typ.as_str() {
                "BadRequestException" => {
                    return RusotoError::Service(DescribeClusterError::BadRequest(err.msg))
                }
                "ForbiddenException" => {
                    return RusotoError::Service(DescribeClusterError::Forbidden(err.msg))
                }
                "InternalServerErrorException" => {
                    return RusotoError::Service(DescribeClusterError::InternalServerError(err.msg))
                }
                "NotFoundException" => {
                    return RusotoError::Service(DescribeClusterError::NotFound(err.msg))
                }
                "UnauthorizedException" => {
                    return RusotoError::Service(DescribeClusterError::Unauthorized(err.msg))
                }
                "ValidationException" => return RusotoError::Validation(err.msg),
                _ => {}
            }
        }
        return RusotoError::Unknown(res);
    }
}
impl fmt::Display for DescribeClusterError {
    fn fmt(&self, f: &mut fmt::Formatter) -> fmt::Result {
        match *self {
            DescribeClusterError::BadRequest(ref cause) => write!(f, "{}", cause),
            DescribeClusterError::Forbidden(ref cause) => write!(f, "{}", cause),
            DescribeClusterError::InternalServerError(ref cause) => write!(f, "{}", cause),
            DescribeClusterError::NotFound(ref cause) => write!(f, "{}", cause),
            DescribeClusterError::Unauthorized(ref cause) => write!(f, "{}", cause),
        }
    }
}
impl Error for DescribeClusterError {}
/// Errors returned by DescribeClusterOperation
#[derive(Debug, PartialEq)]
pub enum DescribeClusterOperationError {
    /// <pre><code>        &lt;p&gt;Returns information about an error.&lt;/p&gt;
    /// </code></pre>
    BadRequest(String),
    /// <pre><code>        &lt;p&gt;Returns information about an error.&lt;/p&gt;
    /// </code></pre>
    Forbidden(String),
    /// <pre><code>        &lt;p&gt;Returns information about an error.&lt;/p&gt;
    /// </code></pre>
    InternalServerError(String),
    /// <pre><code>        &lt;p&gt;Returns information about an error.&lt;/p&gt;
    /// </code></pre>
    NotFound(String),
    /// <pre><code>        &lt;p&gt;Returns information about an error.&lt;/p&gt;
    /// </code></pre>
    Unauthorized(String),
}

impl DescribeClusterOperationError {
    pub fn from_response(res: BufferedHttpResponse) -> RusotoError<DescribeClusterOperationError> {
        if let Some(err) = proto::json::Error::parse_rest(&res) {
            match err.typ.as_str() {
                "BadRequestException" => {
                    return RusotoError::Service(DescribeClusterOperationError::BadRequest(err.msg))
                }
                "ForbiddenException" => {
                    return RusotoError::Service(DescribeClusterOperationError::Forbidden(err.msg))
                }
                "InternalServerErrorException" => {
                    return RusotoError::Service(
                        DescribeClusterOperationError::InternalServerError(err.msg),
                    )
                }
                "NotFoundException" => {
                    return RusotoError::Service(DescribeClusterOperationError::NotFound(err.msg))
                }
                "UnauthorizedException" => {
                    return RusotoError::Service(DescribeClusterOperationError::Unauthorized(
                        err.msg,
                    ))
                }
                "ValidationException" => return RusotoError::Validation(err.msg),
                _ => {}
            }
        }
        return RusotoError::Unknown(res);
    }
}
impl fmt::Display for DescribeClusterOperationError {
    fn fmt(&self, f: &mut fmt::Formatter) -> fmt::Result {
        match *self {
            DescribeClusterOperationError::BadRequest(ref cause) => write!(f, "{}", cause),
            DescribeClusterOperationError::Forbidden(ref cause) => write!(f, "{}", cause),
            DescribeClusterOperationError::InternalServerError(ref cause) => write!(f, "{}", cause),
            DescribeClusterOperationError::NotFound(ref cause) => write!(f, "{}", cause),
            DescribeClusterOperationError::Unauthorized(ref cause) => write!(f, "{}", cause),
        }
    }
}
impl Error for DescribeClusterOperationError {}
/// Errors returned by DescribeConfiguration
#[derive(Debug, PartialEq)]
pub enum DescribeConfigurationError {
    /// <pre><code>        &lt;p&gt;Returns information about an error.&lt;/p&gt;
    /// </code></pre>
    BadRequest(String),
    /// <pre><code>        &lt;p&gt;Returns information about an error.&lt;/p&gt;
    /// </code></pre>
    Forbidden(String),
    /// <pre><code>        &lt;p&gt;Returns information about an error.&lt;/p&gt;
    /// </code></pre>
    InternalServerError(String),
    /// <pre><code>        &lt;p&gt;Returns information about an error.&lt;/p&gt;
    /// </code></pre>
    NotFound(String),
    /// <pre><code>        &lt;p&gt;Returns information about an error.&lt;/p&gt;
    /// </code></pre>
    ServiceUnavailable(String),
    /// <pre><code>        &lt;p&gt;Returns information about an error.&lt;/p&gt;
    /// </code></pre>
    Unauthorized(String),
}

impl DescribeConfigurationError {
    pub fn from_response(res: BufferedHttpResponse) -> RusotoError<DescribeConfigurationError> {
        if let Some(err) = proto::json::Error::parse_rest(&res) {
            match err.typ.as_str() {
                "BadRequestException" => {
                    return RusotoError::Service(DescribeConfigurationError::BadRequest(err.msg))
                }
                "ForbiddenException" => {
                    return RusotoError::Service(DescribeConfigurationError::Forbidden(err.msg))
                }
                "InternalServerErrorException" => {
                    return RusotoError::Service(DescribeConfigurationError::InternalServerError(
                        err.msg,
                    ))
                }
                "NotFoundException" => {
                    return RusotoError::Service(DescribeConfigurationError::NotFound(err.msg))
                }
                "ServiceUnavailableException" => {
                    return RusotoError::Service(DescribeConfigurationError::ServiceUnavailable(
                        err.msg,
                    ))
                }
                "UnauthorizedException" => {
                    return RusotoError::Service(DescribeConfigurationError::Unauthorized(err.msg))
                }
                "ValidationException" => return RusotoError::Validation(err.msg),
                _ => {}
            }
        }
        return RusotoError::Unknown(res);
    }
}
impl fmt::Display for DescribeConfigurationError {
    fn fmt(&self, f: &mut fmt::Formatter) -> fmt::Result {
        match *self {
            DescribeConfigurationError::BadRequest(ref cause) => write!(f, "{}", cause),
            DescribeConfigurationError::Forbidden(ref cause) => write!(f, "{}", cause),
            DescribeConfigurationError::InternalServerError(ref cause) => write!(f, "{}", cause),
            DescribeConfigurationError::NotFound(ref cause) => write!(f, "{}", cause),
            DescribeConfigurationError::ServiceUnavailable(ref cause) => write!(f, "{}", cause),
            DescribeConfigurationError::Unauthorized(ref cause) => write!(f, "{}", cause),
        }
    }
}
impl Error for DescribeConfigurationError {}
/// Errors returned by DescribeConfigurationRevision
#[derive(Debug, PartialEq)]
pub enum DescribeConfigurationRevisionError {
    /// <pre><code>        &lt;p&gt;Returns information about an error.&lt;/p&gt;
    /// </code></pre>
    BadRequest(String),
    /// <pre><code>        &lt;p&gt;Returns information about an error.&lt;/p&gt;
    /// </code></pre>
    Forbidden(String),
    /// <pre><code>        &lt;p&gt;Returns information about an error.&lt;/p&gt;
    /// </code></pre>
    InternalServerError(String),
    /// <pre><code>        &lt;p&gt;Returns information about an error.&lt;/p&gt;
    /// </code></pre>
    NotFound(String),
    /// <pre><code>        &lt;p&gt;Returns information about an error.&lt;/p&gt;
    /// </code></pre>
    ServiceUnavailable(String),
    /// <pre><code>        &lt;p&gt;Returns information about an error.&lt;/p&gt;
    /// </code></pre>
    Unauthorized(String),
}

impl DescribeConfigurationRevisionError {
    pub fn from_response(
        res: BufferedHttpResponse,
    ) -> RusotoError<DescribeConfigurationRevisionError> {
        if let Some(err) = proto::json::Error::parse_rest(&res) {
            match err.typ.as_str() {
                "BadRequestException" => {
                    return RusotoError::Service(DescribeConfigurationRevisionError::BadRequest(
                        err.msg,
                    ))
                }
                "ForbiddenException" => {
                    return RusotoError::Service(DescribeConfigurationRevisionError::Forbidden(
                        err.msg,
                    ))
                }
                "InternalServerErrorException" => {
                    return RusotoError::Service(
                        DescribeConfigurationRevisionError::InternalServerError(err.msg),
                    )
                }
                "NotFoundException" => {
                    return RusotoError::Service(DescribeConfigurationRevisionError::NotFound(
                        err.msg,
                    ))
                }
                "ServiceUnavailableException" => {
                    return RusotoError::Service(
                        DescribeConfigurationRevisionError::ServiceUnavailable(err.msg),
                    )
                }
                "UnauthorizedException" => {
                    return RusotoError::Service(DescribeConfigurationRevisionError::Unauthorized(
                        err.msg,
                    ))
                }
                "ValidationException" => return RusotoError::Validation(err.msg),
                _ => {}
            }
        }
        return RusotoError::Unknown(res);
    }
}
impl fmt::Display for DescribeConfigurationRevisionError {
    fn fmt(&self, f: &mut fmt::Formatter) -> fmt::Result {
        match *self {
            DescribeConfigurationRevisionError::BadRequest(ref cause) => write!(f, "{}", cause),
            DescribeConfigurationRevisionError::Forbidden(ref cause) => write!(f, "{}", cause),
            DescribeConfigurationRevisionError::InternalServerError(ref cause) => {
                write!(f, "{}", cause)
            }
            DescribeConfigurationRevisionError::NotFound(ref cause) => write!(f, "{}", cause),
            DescribeConfigurationRevisionError::ServiceUnavailable(ref cause) => {
                write!(f, "{}", cause)
            }
            DescribeConfigurationRevisionError::Unauthorized(ref cause) => write!(f, "{}", cause),
        }
    }
}
impl Error for DescribeConfigurationRevisionError {}
/// Errors returned by GetBootstrapBrokers
#[derive(Debug, PartialEq)]
pub enum GetBootstrapBrokersError {
    /// <pre><code>        &lt;p&gt;Returns information about an error.&lt;/p&gt;
    /// </code></pre>
    BadRequest(String),
    /// <pre><code>        &lt;p&gt;Returns information about an error.&lt;/p&gt;
    /// </code></pre>
    Conflict(String),
    /// <pre><code>        &lt;p&gt;Returns information about an error.&lt;/p&gt;
    /// </code></pre>
    Forbidden(String),
    /// <pre><code>        &lt;p&gt;Returns information about an error.&lt;/p&gt;
    /// </code></pre>
    InternalServerError(String),
    /// <pre><code>        &lt;p&gt;Returns information about an error.&lt;/p&gt;
    /// </code></pre>
    Unauthorized(String),
}

impl GetBootstrapBrokersError {
    pub fn from_response(res: BufferedHttpResponse) -> RusotoError<GetBootstrapBrokersError> {
        if let Some(err) = proto::json::Error::parse_rest(&res) {
            match err.typ.as_str() {
                "BadRequestException" => {
                    return RusotoError::Service(GetBootstrapBrokersError::BadRequest(err.msg))
                }
                "ConflictException" => {
                    return RusotoError::Service(GetBootstrapBrokersError::Conflict(err.msg))
                }
                "ForbiddenException" => {
                    return RusotoError::Service(GetBootstrapBrokersError::Forbidden(err.msg))
                }
                "InternalServerErrorException" => {
                    return RusotoError::Service(GetBootstrapBrokersError::InternalServerError(
                        err.msg,
                    ))
                }
                "UnauthorizedException" => {
                    return RusotoError::Service(GetBootstrapBrokersError::Unauthorized(err.msg))
                }
                "ValidationException" => return RusotoError::Validation(err.msg),
                _ => {}
            }
        }
        return RusotoError::Unknown(res);
    }
}
impl fmt::Display for GetBootstrapBrokersError {
    fn fmt(&self, f: &mut fmt::Formatter) -> fmt::Result {
        match *self {
            GetBootstrapBrokersError::BadRequest(ref cause) => write!(f, "{}", cause),
            GetBootstrapBrokersError::Conflict(ref cause) => write!(f, "{}", cause),
            GetBootstrapBrokersError::Forbidden(ref cause) => write!(f, "{}", cause),
            GetBootstrapBrokersError::InternalServerError(ref cause) => write!(f, "{}", cause),
            GetBootstrapBrokersError::Unauthorized(ref cause) => write!(f, "{}", cause),
        }
    }
}
impl Error for GetBootstrapBrokersError {}
/// Errors returned by ListClusterOperations
#[derive(Debug, PartialEq)]
pub enum ListClusterOperationsError {
    /// <pre><code>        &lt;p&gt;Returns information about an error.&lt;/p&gt;
    /// </code></pre>
    BadRequest(String),
    /// <pre><code>        &lt;p&gt;Returns information about an error.&lt;/p&gt;
    /// </code></pre>
    Forbidden(String),
    /// <pre><code>        &lt;p&gt;Returns information about an error.&lt;/p&gt;
    /// </code></pre>
    InternalServerError(String),
    /// <pre><code>        &lt;p&gt;Returns information about an error.&lt;/p&gt;
    /// </code></pre>
    Unauthorized(String),
}

impl ListClusterOperationsError {
    pub fn from_response(res: BufferedHttpResponse) -> RusotoError<ListClusterOperationsError> {
        if let Some(err) = proto::json::Error::parse_rest(&res) {
            match err.typ.as_str() {
                "BadRequestException" => {
                    return RusotoError::Service(ListClusterOperationsError::BadRequest(err.msg))
                }
                "ForbiddenException" => {
                    return RusotoError::Service(ListClusterOperationsError::Forbidden(err.msg))
                }
                "InternalServerErrorException" => {
                    return RusotoError::Service(ListClusterOperationsError::InternalServerError(
                        err.msg,
                    ))
                }
                "UnauthorizedException" => {
                    return RusotoError::Service(ListClusterOperationsError::Unauthorized(err.msg))
                }
                "ValidationException" => return RusotoError::Validation(err.msg),
                _ => {}
            }
        }
        return RusotoError::Unknown(res);
    }
}
impl fmt::Display for ListClusterOperationsError {
    fn fmt(&self, f: &mut fmt::Formatter) -> fmt::Result {
        match *self {
            ListClusterOperationsError::BadRequest(ref cause) => write!(f, "{}", cause),
            ListClusterOperationsError::Forbidden(ref cause) => write!(f, "{}", cause),
            ListClusterOperationsError::InternalServerError(ref cause) => write!(f, "{}", cause),
            ListClusterOperationsError::Unauthorized(ref cause) => write!(f, "{}", cause),
        }
    }
}
impl Error for ListClusterOperationsError {}
/// Errors returned by ListClusters
#[derive(Debug, PartialEq)]
pub enum ListClustersError {
    /// <pre><code>        &lt;p&gt;Returns information about an error.&lt;/p&gt;
    /// </code></pre>
    BadRequest(String),
    /// <pre><code>        &lt;p&gt;Returns information about an error.&lt;/p&gt;
    /// </code></pre>
    Forbidden(String),
    /// <pre><code>        &lt;p&gt;Returns information about an error.&lt;/p&gt;
    /// </code></pre>
    InternalServerError(String),
    /// <pre><code>        &lt;p&gt;Returns information about an error.&lt;/p&gt;
    /// </code></pre>
    Unauthorized(String),
}

impl ListClustersError {
    pub fn from_response(res: BufferedHttpResponse) -> RusotoError<ListClustersError> {
        if let Some(err) = proto::json::Error::parse_rest(&res) {
            match err.typ.as_str() {
                "BadRequestException" => {
                    return RusotoError::Service(ListClustersError::BadRequest(err.msg))
                }
                "ForbiddenException" => {
                    return RusotoError::Service(ListClustersError::Forbidden(err.msg))
                }
                "InternalServerErrorException" => {
                    return RusotoError::Service(ListClustersError::InternalServerError(err.msg))
                }
                "UnauthorizedException" => {
                    return RusotoError::Service(ListClustersError::Unauthorized(err.msg))
                }
                "ValidationException" => return RusotoError::Validation(err.msg),
                _ => {}
            }
        }
        return RusotoError::Unknown(res);
    }
}
impl fmt::Display for ListClustersError {
    fn fmt(&self, f: &mut fmt::Formatter) -> fmt::Result {
        match *self {
            ListClustersError::BadRequest(ref cause) => write!(f, "{}", cause),
            ListClustersError::Forbidden(ref cause) => write!(f, "{}", cause),
            ListClustersError::InternalServerError(ref cause) => write!(f, "{}", cause),
            ListClustersError::Unauthorized(ref cause) => write!(f, "{}", cause),
        }
    }
}
impl Error for ListClustersError {}
/// Errors returned by ListConfigurationRevisions
#[derive(Debug, PartialEq)]
pub enum ListConfigurationRevisionsError {
    /// <pre><code>        &lt;p&gt;Returns information about an error.&lt;/p&gt;
    /// </code></pre>
    BadRequest(String),
    /// <pre><code>        &lt;p&gt;Returns information about an error.&lt;/p&gt;
    /// </code></pre>
    Forbidden(String),
    /// <pre><code>        &lt;p&gt;Returns information about an error.&lt;/p&gt;
    /// </code></pre>
    InternalServerError(String),
    /// <pre><code>        &lt;p&gt;Returns information about an error.&lt;/p&gt;
    /// </code></pre>
    NotFound(String),
    /// <pre><code>        &lt;p&gt;Returns information about an error.&lt;/p&gt;
    /// </code></pre>
    ServiceUnavailable(String),
    /// <pre><code>        &lt;p&gt;Returns information about an error.&lt;/p&gt;
    /// </code></pre>
    Unauthorized(String),
}

impl ListConfigurationRevisionsError {
    pub fn from_response(
        res: BufferedHttpResponse,
    ) -> RusotoError<ListConfigurationRevisionsError> {
        if let Some(err) = proto::json::Error::parse_rest(&res) {
            match err.typ.as_str() {
                "BadRequestException" => {
                    return RusotoError::Service(ListConfigurationRevisionsError::BadRequest(
                        err.msg,
                    ))
                }
                "ForbiddenException" => {
                    return RusotoError::Service(ListConfigurationRevisionsError::Forbidden(
                        err.msg,
                    ))
                }
                "InternalServerErrorException" => {
                    return RusotoError::Service(
                        ListConfigurationRevisionsError::InternalServerError(err.msg),
                    )
                }
                "NotFoundException" => {
                    return RusotoError::Service(ListConfigurationRevisionsError::NotFound(err.msg))
                }
                "ServiceUnavailableException" => {
                    return RusotoError::Service(
                        ListConfigurationRevisionsError::ServiceUnavailable(err.msg),
                    )
                }
                "UnauthorizedException" => {
                    return RusotoError::Service(ListConfigurationRevisionsError::Unauthorized(
                        err.msg,
                    ))
                }
                "ValidationException" => return RusotoError::Validation(err.msg),
                _ => {}
            }
        }
        return RusotoError::Unknown(res);
    }
}
impl fmt::Display for ListConfigurationRevisionsError {
    fn fmt(&self, f: &mut fmt::Formatter) -> fmt::Result {
        match *self {
            ListConfigurationRevisionsError::BadRequest(ref cause) => write!(f, "{}", cause),
            ListConfigurationRevisionsError::Forbidden(ref cause) => write!(f, "{}", cause),
            ListConfigurationRevisionsError::InternalServerError(ref cause) => {
                write!(f, "{}", cause)
            }
            ListConfigurationRevisionsError::NotFound(ref cause) => write!(f, "{}", cause),
            ListConfigurationRevisionsError::ServiceUnavailable(ref cause) => {
                write!(f, "{}", cause)
            }
            ListConfigurationRevisionsError::Unauthorized(ref cause) => write!(f, "{}", cause),
        }
    }
}
impl Error for ListConfigurationRevisionsError {}
/// Errors returned by ListConfigurations
#[derive(Debug, PartialEq)]
pub enum ListConfigurationsError {
    /// <pre><code>        &lt;p&gt;Returns information about an error.&lt;/p&gt;
    /// </code></pre>
    BadRequest(String),
    /// <pre><code>        &lt;p&gt;Returns information about an error.&lt;/p&gt;
    /// </code></pre>
    Forbidden(String),
    /// <pre><code>        &lt;p&gt;Returns information about an error.&lt;/p&gt;
    /// </code></pre>
    InternalServerError(String),
    /// <pre><code>        &lt;p&gt;Returns information about an error.&lt;/p&gt;
    /// </code></pre>
    ServiceUnavailable(String),
    /// <pre><code>        &lt;p&gt;Returns information about an error.&lt;/p&gt;
    /// </code></pre>
    Unauthorized(String),
}

impl ListConfigurationsError {
    pub fn from_response(res: BufferedHttpResponse) -> RusotoError<ListConfigurationsError> {
        if let Some(err) = proto::json::Error::parse_rest(&res) {
            match err.typ.as_str() {
                "BadRequestException" => {
                    return RusotoError::Service(ListConfigurationsError::BadRequest(err.msg))
                }
                "ForbiddenException" => {
                    return RusotoError::Service(ListConfigurationsError::Forbidden(err.msg))
                }
                "InternalServerErrorException" => {
                    return RusotoError::Service(ListConfigurationsError::InternalServerError(
                        err.msg,
                    ))
                }
                "ServiceUnavailableException" => {
                    return RusotoError::Service(ListConfigurationsError::ServiceUnavailable(
                        err.msg,
                    ))
                }
                "UnauthorizedException" => {
                    return RusotoError::Service(ListConfigurationsError::Unauthorized(err.msg))
                }
                "ValidationException" => return RusotoError::Validation(err.msg),
                _ => {}
            }
        }
        return RusotoError::Unknown(res);
    }
}
impl fmt::Display for ListConfigurationsError {
    fn fmt(&self, f: &mut fmt::Formatter) -> fmt::Result {
        match *self {
            ListConfigurationsError::BadRequest(ref cause) => write!(f, "{}", cause),
            ListConfigurationsError::Forbidden(ref cause) => write!(f, "{}", cause),
            ListConfigurationsError::InternalServerError(ref cause) => write!(f, "{}", cause),
            ListConfigurationsError::ServiceUnavailable(ref cause) => write!(f, "{}", cause),
            ListConfigurationsError::Unauthorized(ref cause) => write!(f, "{}", cause),
        }
    }
}
impl Error for ListConfigurationsError {}
/// Errors returned by ListNodes
#[derive(Debug, PartialEq)]
pub enum ListNodesError {
    /// <pre><code>        &lt;p&gt;Returns information about an error.&lt;/p&gt;
    /// </code></pre>
    BadRequest(String),
    /// <pre><code>        &lt;p&gt;Returns information about an error.&lt;/p&gt;
    /// </code></pre>
    Forbidden(String),
    /// <pre><code>        &lt;p&gt;Returns information about an error.&lt;/p&gt;
    /// </code></pre>
    InternalServerError(String),
    /// <pre><code>        &lt;p&gt;Returns information about an error.&lt;/p&gt;
    /// </code></pre>
    NotFound(String),
}

impl ListNodesError {
    pub fn from_response(res: BufferedHttpResponse) -> RusotoError<ListNodesError> {
        if let Some(err) = proto::json::Error::parse_rest(&res) {
            match err.typ.as_str() {
                "BadRequestException" => {
                    return RusotoError::Service(ListNodesError::BadRequest(err.msg))
                }
                "ForbiddenException" => {
                    return RusotoError::Service(ListNodesError::Forbidden(err.msg))
                }
                "InternalServerErrorException" => {
                    return RusotoError::Service(ListNodesError::InternalServerError(err.msg))
                }
                "NotFoundException" => {
                    return RusotoError::Service(ListNodesError::NotFound(err.msg))
                }
                "ValidationException" => return RusotoError::Validation(err.msg),
                _ => {}
            }
        }
        return RusotoError::Unknown(res);
    }
}
impl fmt::Display for ListNodesError {
    fn fmt(&self, f: &mut fmt::Formatter) -> fmt::Result {
        match *self {
            ListNodesError::BadRequest(ref cause) => write!(f, "{}", cause),
            ListNodesError::Forbidden(ref cause) => write!(f, "{}", cause),
            ListNodesError::InternalServerError(ref cause) => write!(f, "{}", cause),
            ListNodesError::NotFound(ref cause) => write!(f, "{}", cause),
        }
    }
}
impl Error for ListNodesError {}
/// Errors returned by ListTagsForResource
#[derive(Debug, PartialEq)]
pub enum ListTagsForResourceError {
    /// <pre><code>        &lt;p&gt;Returns information about an error.&lt;/p&gt;
    /// </code></pre>
    BadRequest(String),
    /// <pre><code>        &lt;p&gt;Returns information about an error.&lt;/p&gt;
    /// </code></pre>
    InternalServerError(String),
    /// <pre><code>        &lt;p&gt;Returns information about an error.&lt;/p&gt;
    /// </code></pre>
    NotFound(String),
}

impl ListTagsForResourceError {
    pub fn from_response(res: BufferedHttpResponse) -> RusotoError<ListTagsForResourceError> {
        if let Some(err) = proto::json::Error::parse_rest(&res) {
            match err.typ.as_str() {
                "BadRequestException" => {
                    return RusotoError::Service(ListTagsForResourceError::BadRequest(err.msg))
                }
                "InternalServerErrorException" => {
                    return RusotoError::Service(ListTagsForResourceError::InternalServerError(
                        err.msg,
                    ))
                }
                "NotFoundException" => {
                    return RusotoError::Service(ListTagsForResourceError::NotFound(err.msg))
                }
                "ValidationException" => return RusotoError::Validation(err.msg),
                _ => {}
            }
        }
        return RusotoError::Unknown(res);
    }
}
impl fmt::Display for ListTagsForResourceError {
    fn fmt(&self, f: &mut fmt::Formatter) -> fmt::Result {
        match *self {
            ListTagsForResourceError::BadRequest(ref cause) => write!(f, "{}", cause),
            ListTagsForResourceError::InternalServerError(ref cause) => write!(f, "{}", cause),
            ListTagsForResourceError::NotFound(ref cause) => write!(f, "{}", cause),
        }
    }
}
impl Error for ListTagsForResourceError {}
/// Errors returned by TagResource
#[derive(Debug, PartialEq)]
pub enum TagResourceError {
    /// <pre><code>        &lt;p&gt;Returns information about an error.&lt;/p&gt;
    /// </code></pre>
    BadRequest(String),
    /// <pre><code>        &lt;p&gt;Returns information about an error.&lt;/p&gt;
    /// </code></pre>
    InternalServerError(String),
    /// <pre><code>        &lt;p&gt;Returns information about an error.&lt;/p&gt;
    /// </code></pre>
    NotFound(String),
}

impl TagResourceError {
    pub fn from_response(res: BufferedHttpResponse) -> RusotoError<TagResourceError> {
        if let Some(err) = proto::json::Error::parse_rest(&res) {
            match err.typ.as_str() {
                "BadRequestException" => {
                    return RusotoError::Service(TagResourceError::BadRequest(err.msg))
                }
                "InternalServerErrorException" => {
                    return RusotoError::Service(TagResourceError::InternalServerError(err.msg))
                }
                "NotFoundException" => {
                    return RusotoError::Service(TagResourceError::NotFound(err.msg))
                }
                "ValidationException" => return RusotoError::Validation(err.msg),
                _ => {}
            }
        }
        return RusotoError::Unknown(res);
    }
}
impl fmt::Display for TagResourceError {
    fn fmt(&self, f: &mut fmt::Formatter) -> fmt::Result {
        match *self {
            TagResourceError::BadRequest(ref cause) => write!(f, "{}", cause),
            TagResourceError::InternalServerError(ref cause) => write!(f, "{}", cause),
            TagResourceError::NotFound(ref cause) => write!(f, "{}", cause),
        }
    }
}
impl Error for TagResourceError {}
/// Errors returned by UntagResource
#[derive(Debug, PartialEq)]
pub enum UntagResourceError {
    /// <pre><code>        &lt;p&gt;Returns information about an error.&lt;/p&gt;
    /// </code></pre>
    BadRequest(String),
    /// <pre><code>        &lt;p&gt;Returns information about an error.&lt;/p&gt;
    /// </code></pre>
    InternalServerError(String),
    /// <pre><code>        &lt;p&gt;Returns information about an error.&lt;/p&gt;
    /// </code></pre>
    NotFound(String),
}

impl UntagResourceError {
    pub fn from_response(res: BufferedHttpResponse) -> RusotoError<UntagResourceError> {
        if let Some(err) = proto::json::Error::parse_rest(&res) {
            match err.typ.as_str() {
                "BadRequestException" => {
                    return RusotoError::Service(UntagResourceError::BadRequest(err.msg))
                }
                "InternalServerErrorException" => {
                    return RusotoError::Service(UntagResourceError::InternalServerError(err.msg))
                }
                "NotFoundException" => {
                    return RusotoError::Service(UntagResourceError::NotFound(err.msg))
                }
                "ValidationException" => return RusotoError::Validation(err.msg),
                _ => {}
            }
        }
        return RusotoError::Unknown(res);
    }
}
impl fmt::Display for UntagResourceError {
    fn fmt(&self, f: &mut fmt::Formatter) -> fmt::Result {
        match *self {
            UntagResourceError::BadRequest(ref cause) => write!(f, "{}", cause),
            UntagResourceError::InternalServerError(ref cause) => write!(f, "{}", cause),
            UntagResourceError::NotFound(ref cause) => write!(f, "{}", cause),
        }
    }
}
impl Error for UntagResourceError {}
/// Errors returned by UpdateBrokerCount
#[derive(Debug, PartialEq)]
pub enum UpdateBrokerCountError {
    /// <pre><code>        &lt;p&gt;Returns information about an error.&lt;/p&gt;
    /// </code></pre>
    BadRequest(String),
    /// <pre><code>        &lt;p&gt;Returns information about an error.&lt;/p&gt;
    /// </code></pre>
    Forbidden(String),
    /// <pre><code>        &lt;p&gt;Returns information about an error.&lt;/p&gt;
    /// </code></pre>
    InternalServerError(String),
    /// <pre><code>        &lt;p&gt;Returns information about an error.&lt;/p&gt;
    /// </code></pre>
    ServiceUnavailable(String),
    /// <pre><code>        &lt;p&gt;Returns information about an error.&lt;/p&gt;
    /// </code></pre>
    Unauthorized(String),
}

impl UpdateBrokerCountError {
    pub fn from_response(res: BufferedHttpResponse) -> RusotoError<UpdateBrokerCountError> {
        if let Some(err) = proto::json::Error::parse_rest(&res) {
            match err.typ.as_str() {
                "BadRequestException" => {
                    return RusotoError::Service(UpdateBrokerCountError::BadRequest(err.msg))
                }
                "ForbiddenException" => {
                    return RusotoError::Service(UpdateBrokerCountError::Forbidden(err.msg))
                }
                "InternalServerErrorException" => {
                    return RusotoError::Service(UpdateBrokerCountError::InternalServerError(
                        err.msg,
                    ))
                }
                "ServiceUnavailableException" => {
                    return RusotoError::Service(UpdateBrokerCountError::ServiceUnavailable(
                        err.msg,
                    ))
                }
                "UnauthorizedException" => {
                    return RusotoError::Service(UpdateBrokerCountError::Unauthorized(err.msg))
                }
                "ValidationException" => return RusotoError::Validation(err.msg),
                _ => {}
            }
        }
        return RusotoError::Unknown(res);
    }
}
impl fmt::Display for UpdateBrokerCountError {
    fn fmt(&self, f: &mut fmt::Formatter) -> fmt::Result {
        match *self {
            UpdateBrokerCountError::BadRequest(ref cause) => write!(f, "{}", cause),
            UpdateBrokerCountError::Forbidden(ref cause) => write!(f, "{}", cause),
            UpdateBrokerCountError::InternalServerError(ref cause) => write!(f, "{}", cause),
            UpdateBrokerCountError::ServiceUnavailable(ref cause) => write!(f, "{}", cause),
            UpdateBrokerCountError::Unauthorized(ref cause) => write!(f, "{}", cause),
        }
    }
}
impl Error for UpdateBrokerCountError {}
/// Errors returned by UpdateBrokerStorage
#[derive(Debug, PartialEq)]
pub enum UpdateBrokerStorageError {
    /// <pre><code>        &lt;p&gt;Returns information about an error.&lt;/p&gt;
    /// </code></pre>
    BadRequest(String),
    /// <pre><code>        &lt;p&gt;Returns information about an error.&lt;/p&gt;
    /// </code></pre>
    Forbidden(String),
    /// <pre><code>        &lt;p&gt;Returns information about an error.&lt;/p&gt;
    /// </code></pre>
    InternalServerError(String),
    /// <pre><code>        &lt;p&gt;Returns information about an error.&lt;/p&gt;
    /// </code></pre>
    ServiceUnavailable(String),
    /// <pre><code>        &lt;p&gt;Returns information about an error.&lt;/p&gt;
    /// </code></pre>
    Unauthorized(String),
}

impl UpdateBrokerStorageError {
    pub fn from_response(res: BufferedHttpResponse) -> RusotoError<UpdateBrokerStorageError> {
        if let Some(err) = proto::json::Error::parse_rest(&res) {
            match err.typ.as_str() {
                "BadRequestException" => {
                    return RusotoError::Service(UpdateBrokerStorageError::BadRequest(err.msg))
                }
                "ForbiddenException" => {
                    return RusotoError::Service(UpdateBrokerStorageError::Forbidden(err.msg))
                }
                "InternalServerErrorException" => {
                    return RusotoError::Service(UpdateBrokerStorageError::InternalServerError(
                        err.msg,
                    ))
                }
                "ServiceUnavailableException" => {
                    return RusotoError::Service(UpdateBrokerStorageError::ServiceUnavailable(
                        err.msg,
                    ))
                }
                "UnauthorizedException" => {
                    return RusotoError::Service(UpdateBrokerStorageError::Unauthorized(err.msg))
                }
                "ValidationException" => return RusotoError::Validation(err.msg),
                _ => {}
            }
        }
        return RusotoError::Unknown(res);
    }
}
impl fmt::Display for UpdateBrokerStorageError {
    fn fmt(&self, f: &mut fmt::Formatter) -> fmt::Result {
        match *self {
            UpdateBrokerStorageError::BadRequest(ref cause) => write!(f, "{}", cause),
            UpdateBrokerStorageError::Forbidden(ref cause) => write!(f, "{}", cause),
            UpdateBrokerStorageError::InternalServerError(ref cause) => write!(f, "{}", cause),
            UpdateBrokerStorageError::ServiceUnavailable(ref cause) => write!(f, "{}", cause),
            UpdateBrokerStorageError::Unauthorized(ref cause) => write!(f, "{}", cause),
        }
    }
}
impl Error for UpdateBrokerStorageError {}
/// Errors returned by UpdateClusterConfiguration
#[derive(Debug, PartialEq)]
pub enum UpdateClusterConfigurationError {
    /// <pre><code>        &lt;p&gt;Returns information about an error.&lt;/p&gt;
    /// </code></pre>
    BadRequest(String),
    /// <pre><code>        &lt;p&gt;Returns information about an error.&lt;/p&gt;
    /// </code></pre>
    Forbidden(String),
    /// <pre><code>        &lt;p&gt;Returns information about an error.&lt;/p&gt;
    /// </code></pre>
    InternalServerError(String),
    /// <pre><code>        &lt;p&gt;Returns information about an error.&lt;/p&gt;
    /// </code></pre>
    NotFound(String),
    /// <pre><code>        &lt;p&gt;Returns information about an error.&lt;/p&gt;
    /// </code></pre>
    ServiceUnavailable(String),
    /// <pre><code>        &lt;p&gt;Returns information about an error.&lt;/p&gt;
    /// </code></pre>
    Unauthorized(String),
}

impl UpdateClusterConfigurationError {
    pub fn from_response(
        res: BufferedHttpResponse,
    ) -> RusotoError<UpdateClusterConfigurationError> {
        if let Some(err) = proto::json::Error::parse_rest(&res) {
            match err.typ.as_str() {
                "BadRequestException" => {
                    return RusotoError::Service(UpdateClusterConfigurationError::BadRequest(
                        err.msg,
                    ))
                }
                "ForbiddenException" => {
                    return RusotoError::Service(UpdateClusterConfigurationError::Forbidden(
                        err.msg,
                    ))
                }
                "InternalServerErrorException" => {
                    return RusotoError::Service(
                        UpdateClusterConfigurationError::InternalServerError(err.msg),
                    )
                }
                "NotFoundException" => {
                    return RusotoError::Service(UpdateClusterConfigurationError::NotFound(err.msg))
                }
                "ServiceUnavailableException" => {
                    return RusotoError::Service(
                        UpdateClusterConfigurationError::ServiceUnavailable(err.msg),
                    )
                }
                "UnauthorizedException" => {
                    return RusotoError::Service(UpdateClusterConfigurationError::Unauthorized(
                        err.msg,
                    ))
                }
                "ValidationException" => return RusotoError::Validation(err.msg),
                _ => {}
            }
        }
        return RusotoError::Unknown(res);
    }
}
impl fmt::Display for UpdateClusterConfigurationError {
    fn fmt(&self, f: &mut fmt::Formatter) -> fmt::Result {
        match *self {
            UpdateClusterConfigurationError::BadRequest(ref cause) => write!(f, "{}", cause),
            UpdateClusterConfigurationError::Forbidden(ref cause) => write!(f, "{}", cause),
            UpdateClusterConfigurationError::InternalServerError(ref cause) => {
                write!(f, "{}", cause)
            }
            UpdateClusterConfigurationError::NotFound(ref cause) => write!(f, "{}", cause),
            UpdateClusterConfigurationError::ServiceUnavailable(ref cause) => {
                write!(f, "{}", cause)
            }
            UpdateClusterConfigurationError::Unauthorized(ref cause) => write!(f, "{}", cause),
        }
    }
}
impl Error for UpdateClusterConfigurationError {}
/// Trait representing the capabilities of the Kafka API. Kafka clients implement this trait.
pub trait Kafka {
    /// <pre><code>        &lt;p&gt;Creates a new MSK cluster.&lt;/p&gt;
    /// </code></pre>
    fn create_cluster(
        &self,
        input: CreateClusterRequest,
    ) -> RusotoFuture<CreateClusterResponse, CreateClusterError>;

    /// <pre><code>        &lt;p&gt;Creates a new MSK configuration.&lt;/p&gt;
    /// </code></pre>
    fn create_configuration(
        &self,
        input: CreateConfigurationRequest,
    ) -> RusotoFuture<CreateConfigurationResponse, CreateConfigurationError>;

    /// <pre><code>        &lt;p&gt;Deletes the MSK cluster specified by the Amazon Resource Name (ARN) in the request.&lt;/p&gt;
    /// </code></pre>
    fn delete_cluster(
        &self,
        input: DeleteClusterRequest,
    ) -> RusotoFuture<DeleteClusterResponse, DeleteClusterError>;

    /// <pre><code>        &lt;p&gt;Returns a description of the MSK cluster whose Amazon Resource Name (ARN) is specified in the request.&lt;/p&gt;
    /// </code></pre>
    fn describe_cluster(
        &self,
        input: DescribeClusterRequest,
    ) -> RusotoFuture<DescribeClusterResponse, DescribeClusterError>;

    /// <pre><code>        &lt;p&gt;Returns a description of the cluster operation specified by the ARN.&lt;/p&gt;
    /// </code></pre>
    fn describe_cluster_operation(
        &self,
        input: DescribeClusterOperationRequest,
    ) -> RusotoFuture<DescribeClusterOperationResponse, DescribeClusterOperationError>;

    /// <pre><code>        &lt;p&gt;Returns a description of this MSK configuration.&lt;/p&gt;
    /// </code></pre>
    fn describe_configuration(
        &self,
        input: DescribeConfigurationRequest,
    ) -> RusotoFuture<DescribeConfigurationResponse, DescribeConfigurationError>;

    /// <pre><code>        &lt;p&gt;Returns a description of this revision of the configuration.&lt;/p&gt;
    /// </code></pre>
    fn describe_configuration_revision(
        &self,
        input: DescribeConfigurationRevisionRequest,
    ) -> RusotoFuture<DescribeConfigurationRevisionResponse, DescribeConfigurationRevisionError>;

    /// <pre><code>        &lt;p&gt;A list of brokers that a client application can use to bootstrap.&lt;/p&gt;
    /// </code></pre>
    fn get_bootstrap_brokers(
        &self,
        input: GetBootstrapBrokersRequest,
    ) -> RusotoFuture<GetBootstrapBrokersResponse, GetBootstrapBrokersError>;

    /// <pre><code>        &lt;p&gt;Returns a list of all the operations that have been performed on the specified MSK cluster.&lt;/p&gt;
    /// </code></pre>
    fn list_cluster_operations(
        &self,
        input: ListClusterOperationsRequest,
    ) -> RusotoFuture<ListClusterOperationsResponse, ListClusterOperationsError>;

    /// <pre><code>        &lt;p&gt;Returns a list of all the MSK clusters in the current Region.&lt;/p&gt;
    /// </code></pre>
    fn list_clusters(
        &self,
        input: ListClustersRequest,
    ) -> RusotoFuture<ListClustersResponse, ListClustersError>;

    /// <pre><code>        &lt;p&gt;Returns a list of all the MSK configurations in this Region.&lt;/p&gt;
    /// </code></pre>
    fn list_configuration_revisions(
        &self,
        input: ListConfigurationRevisionsRequest,
    ) -> RusotoFuture<ListConfigurationRevisionsResponse, ListConfigurationRevisionsError>;

    /// <pre><code>        &lt;p&gt;Returns a list of all the MSK configurations in this Region.&lt;/p&gt;
    /// </code></pre>
    fn list_configurations(
        &self,
        input: ListConfigurationsRequest,
    ) -> RusotoFuture<ListConfigurationsResponse, ListConfigurationsError>;

    /// <pre><code>        &lt;p&gt;Returns a list of the broker nodes in the cluster.&lt;/p&gt;
    /// </code></pre>
    fn list_nodes(
        &self,
        input: ListNodesRequest,
    ) -> RusotoFuture<ListNodesResponse, ListNodesError>;

    /// <pre><code>        &lt;p&gt;Returns a list of the tags associated with the specified resource.&lt;/p&gt;
    /// </code></pre>
    fn list_tags_for_resource(
        &self,
        input: ListTagsForResourceRequest,
    ) -> RusotoFuture<ListTagsForResourceResponse, ListTagsForResourceError>;

    /// <pre><code>        &lt;p&gt;Adds tags to the specified MSK resource.&lt;/p&gt;
    /// </code></pre>
    fn tag_resource(&self, input: TagResourceRequest) -> RusotoFuture<(), TagResourceError>;

    /// <pre><code>        &lt;p&gt;Removes the tags associated with the keys that are provided in the query.&lt;/p&gt;
    /// </code></pre>
    fn untag_resource(&self, input: UntagResourceRequest) -> RusotoFuture<(), UntagResourceError>;

    /// <pre><code>        &lt;p&gt;Updates the number of broker nodes in the cluster.&lt;/p&gt;
    /// </code></pre>
    fn update_broker_count(
        &self,
        input: UpdateBrokerCountRequest,
    ) -> RusotoFuture<UpdateBrokerCountResponse, UpdateBrokerCountError>;

    /// <pre><code>        &lt;p&gt;Updates the EBS storage associated with MSK brokers.&lt;/p&gt;
    /// </code></pre>
    fn update_broker_storage(
        &self,
        input: UpdateBrokerStorageRequest,
    ) -> RusotoFuture<UpdateBrokerStorageResponse, UpdateBrokerStorageError>;

    /// <pre><code>        &lt;p&gt;Updates the cluster with the configuration that is specified in the request body.&lt;/p&gt;
    /// </code></pre>
    fn update_cluster_configuration(
        &self,
        input: UpdateClusterConfigurationRequest,
    ) -> RusotoFuture<UpdateClusterConfigurationResponse, UpdateClusterConfigurationError>;
}
/// A client for the Kafka API.
#[derive(Clone)]
pub struct KafkaClient {
    client: Client,
    region: region::Region,
}

impl KafkaClient {
    /// Creates a client backed by the default tokio event loop.
    ///
    /// The client will use the default credentials provider and tls client.
    pub fn new(region: region::Region) -> KafkaClient {
        Self::new_with_client(Client::shared(), region)
    }

    pub fn new_with<P, D>(
        request_dispatcher: D,
        credentials_provider: P,
        region: region::Region,
    ) -> KafkaClient
    where
        P: ProvideAwsCredentials + Send + Sync + 'static,
        P::Future: Send,
        D: DispatchSignedRequest + Send + Sync + 'static,
        D::Future: Send,
    {
        Self::new_with_client(
            Client::new_with(credentials_provider, request_dispatcher),
            region,
        )
    }

    pub fn new_with_client(client: Client, region: region::Region) -> KafkaClient {
        KafkaClient { client, region }
    }
}

impl fmt::Debug for KafkaClient {
    fn fmt(&self, f: &mut fmt::Formatter<'_>) -> fmt::Result {
        f.debug_struct("KafkaClient")
            .field("region", &self.region)
            .finish()
    }
}

impl Kafka for KafkaClient {
    /// <pre><code>        &lt;p&gt;Creates a new MSK cluster.&lt;/p&gt;
    /// </code></pre>
    fn create_cluster(
        &self,
        input: CreateClusterRequest,
    ) -> RusotoFuture<CreateClusterResponse, CreateClusterError> {
        let request_uri = "/v1/clusters";

        let mut request = SignedRequest::new("POST", "kafka", &self.region, &request_uri);
        request.set_content_type("application/x-amz-json-1.1".to_owned());

        let encoded = Some(serde_json::to_vec(&input).unwrap());
        request.set_payload(encoded);

        self.client.sign_and_dispatch(request, |response| {
            if response.status.as_u16() == 200 {
                Box::new(response.buffer().from_err().and_then(|response| {
                    let result = proto::json::ResponsePayload::new(&response)
                        .deserialize::<CreateClusterResponse, _>()?;

                    Ok(result)
                }))
            } else {
                Box::new(
                    response
                        .buffer()
                        .from_err()
                        .and_then(|response| Err(CreateClusterError::from_response(response))),
                )
            }
        })
    }

    /// <pre><code>        &lt;p&gt;Creates a new MSK configuration.&lt;/p&gt;
    /// </code></pre>
    fn create_configuration(
        &self,
        input: CreateConfigurationRequest,
    ) -> RusotoFuture<CreateConfigurationResponse, CreateConfigurationError> {
        let request_uri = "/v1/configurations";

        let mut request = SignedRequest::new("POST", "kafka", &self.region, &request_uri);
        request.set_content_type("application/x-amz-json-1.1".to_owned());

        let encoded = Some(serde_json::to_vec(&input).unwrap());
        request.set_payload(encoded);

        self.client.sign_and_dispatch(request, |response| {
            if response.status.as_u16() == 200 {
                Box::new(response.buffer().from_err().and_then(|response| {
                    let result = proto::json::ResponsePayload::new(&response)
                        .deserialize::<CreateConfigurationResponse, _>()?;

                    Ok(result)
                }))
            } else {
                Box::new(
                    response.buffer().from_err().and_then(|response| {
                        Err(CreateConfigurationError::from_response(response))
                    }),
                )
            }
        })
    }

    /// <pre><code>        &lt;p&gt;Deletes the MSK cluster specified by the Amazon Resource Name (ARN) in the request.&lt;/p&gt;
    /// </code></pre>
    fn delete_cluster(
        &self,
        input: DeleteClusterRequest,
    ) -> RusotoFuture<DeleteClusterResponse, DeleteClusterError> {
        let request_uri = format!(
            "/v1/clusters/{cluster_arn}",
            cluster_arn = input.cluster_arn
        );

        let mut request = SignedRequest::new("DELETE", "kafka", &self.region, &request_uri);
        request.set_content_type("application/x-amz-json-1.1".to_owned());

        let mut params = Params::new();
        if let Some(ref x) = input.current_version {
            params.put("currentVersion", x);
        }
        request.set_params(params);

        self.client.sign_and_dispatch(request, |response| {
            if response.status.as_u16() == 200 {
                Box::new(response.buffer().from_err().and_then(|response| {
                    let result = proto::json::ResponsePayload::new(&response)
                        .deserialize::<DeleteClusterResponse, _>()?;

                    Ok(result)
                }))
            } else {
                Box::new(
                    response
                        .buffer()
                        .from_err()
                        .and_then(|response| Err(DeleteClusterError::from_response(response))),
                )
            }
        })
    }

    /// <pre><code>        &lt;p&gt;Returns a description of the MSK cluster whose Amazon Resource Name (ARN) is specified in the request.&lt;/p&gt;
    /// </code></pre>
    fn describe_cluster(
        &self,
        input: DescribeClusterRequest,
    ) -> RusotoFuture<DescribeClusterResponse, DescribeClusterError> {
        let request_uri = format!(
            "/v1/clusters/{cluster_arn}",
            cluster_arn = input.cluster_arn
        );

        let mut request = SignedRequest::new("GET", "kafka", &self.region, &request_uri);
        request.set_content_type("application/x-amz-json-1.1".to_owned());

        self.client.sign_and_dispatch(request, |response| {
            if response.status.as_u16() == 200 {
                Box::new(response.buffer().from_err().and_then(|response| {
                    let result = proto::json::ResponsePayload::new(&response)
                        .deserialize::<DescribeClusterResponse, _>()?;

                    Ok(result)
                }))
            } else {
                Box::new(
                    response
                        .buffer()
                        .from_err()
                        .and_then(|response| Err(DescribeClusterError::from_response(response))),
                )
            }
        })
    }

    /// <pre><code>        &lt;p&gt;Returns a description of the cluster operation specified by the ARN.&lt;/p&gt;
    /// </code></pre>
    fn describe_cluster_operation(
        &self,
        input: DescribeClusterOperationRequest,
    ) -> RusotoFuture<DescribeClusterOperationResponse, DescribeClusterOperationError> {
        let request_uri = format!(
            "/v1/operations/{cluster_operation_arn}",
            cluster_operation_arn = input.cluster_operation_arn
        );

        let mut request = SignedRequest::new("GET", "kafka", &self.region, &request_uri);
        request.set_content_type("application/x-amz-json-1.1".to_owned());

        self.client.sign_and_dispatch(request, |response| {
            if response.status.as_u16() == 200 {
                Box::new(response.buffer().from_err().and_then(|response| {
                    let result = proto::json::ResponsePayload::new(&response)
                        .deserialize::<DescribeClusterOperationResponse, _>()?;

                    Ok(result)
                }))
            } else {
                Box::new(response.buffer().from_err().and_then(|response| {
                    Err(DescribeClusterOperationError::from_response(response))
                }))
            }
        })
    }

    /// <pre><code>        &lt;p&gt;Returns a description of this MSK configuration.&lt;/p&gt;
    /// </code></pre>
    fn describe_configuration(
        &self,
        input: DescribeConfigurationRequest,
    ) -> RusotoFuture<DescribeConfigurationResponse, DescribeConfigurationError> {
        let request_uri = format!("/v1/configurations/{arn}", arn = input.arn);

        let mut request = SignedRequest::new("GET", "kafka", &self.region, &request_uri);
        request.set_content_type("application/x-amz-json-1.1".to_owned());

        self.client.sign_and_dispatch(request, |response| {
            if response.status.as_u16() == 200 {
                Box::new(response.buffer().from_err().and_then(|response| {
                    let result = proto::json::ResponsePayload::new(&response)
                        .deserialize::<DescribeConfigurationResponse, _>()?;

                    Ok(result)
                }))
            } else {
                Box::new(
                    response.buffer().from_err().and_then(|response| {
                        Err(DescribeConfigurationError::from_response(response))
                    }),
                )
            }
        })
    }

    /// <pre><code>        &lt;p&gt;Returns a description of this revision of the configuration.&lt;/p&gt;
    /// </code></pre>
    fn describe_configuration_revision(
        &self,
        input: DescribeConfigurationRevisionRequest,
    ) -> RusotoFuture<DescribeConfigurationRevisionResponse, DescribeConfigurationRevisionError>
    {
        let request_uri = format!(
            "/v1/configurations/{arn}/revisions/{revision}",
            arn = input.arn,
            revision = input.revision
        );

        let mut request = SignedRequest::new("GET", "kafka", &self.region, &request_uri);
        request.set_content_type("application/x-amz-json-1.1".to_owned());

        self.client.sign_and_dispatch(request, |response| {
            if response.status.as_u16() == 200 {
                Box::new(response.buffer().from_err().and_then(|response| {
                    let result = proto::json::ResponsePayload::new(&response)
                        .deserialize::<DescribeConfigurationRevisionResponse, _>()?;

                    Ok(result)
                }))
            } else {
                Box::new(response.buffer().from_err().and_then(|response| {
                    Err(DescribeConfigurationRevisionError::from_response(response))
                }))
            }
        })
    }

    /// <pre><code>        &lt;p&gt;A list of brokers that a client application can use to bootstrap.&lt;/p&gt;
    /// </code></pre>
    fn get_bootstrap_brokers(
        &self,
        input: GetBootstrapBrokersRequest,
    ) -> RusotoFuture<GetBootstrapBrokersResponse, GetBootstrapBrokersError> {
        let request_uri = format!(
            "/v1/clusters/{cluster_arn}/bootstrap-brokers",
            cluster_arn = input.cluster_arn
        );

        let mut request = SignedRequest::new("GET", "kafka", &self.region, &request_uri);
        request.set_content_type("application/x-amz-json-1.1".to_owned());

        self.client.sign_and_dispatch(request, |response| {
            if response.status.as_u16() == 200 {
                Box::new(response.buffer().from_err().and_then(|response| {
                    let result = proto::json::ResponsePayload::new(&response)
                        .deserialize::<GetBootstrapBrokersResponse, _>()?;

                    Ok(result)
                }))
            } else {
                Box::new(
                    response.buffer().from_err().and_then(|response| {
                        Err(GetBootstrapBrokersError::from_response(response))
                    }),
                )
            }
        })
    }

    /// <pre><code>        &lt;p&gt;Returns a list of all the operations that have been performed on the specified MSK cluster.&lt;/p&gt;
    /// </code></pre>
    fn list_cluster_operations(
        &self,
        input: ListClusterOperationsRequest,
    ) -> RusotoFuture<ListClusterOperationsResponse, ListClusterOperationsError> {
        let request_uri = format!(
            "/v1/clusters/{cluster_arn}/operations",
            cluster_arn = input.cluster_arn
        );

        let mut request = SignedRequest::new("GET", "kafka", &self.region, &request_uri);
        request.set_content_type("application/x-amz-json-1.1".to_owned());

        let mut params = Params::new();
        if let Some(ref x) = input.max_results {
            params.put("maxResults", x);
        }
        if let Some(ref x) = input.next_token {
            params.put("nextToken", x);
        }
        request.set_params(params);

        self.client.sign_and_dispatch(request, |response| {
            if response.status.as_u16() == 200 {
                Box::new(response.buffer().from_err().and_then(|response| {
                    let result = proto::json::ResponsePayload::new(&response)
                        .deserialize::<ListClusterOperationsResponse, _>()?;

                    Ok(result)
                }))
            } else {
                Box::new(
                    response.buffer().from_err().and_then(|response| {
                        Err(ListClusterOperationsError::from_response(response))
                    }),
                )
            }
        })
    }

    /// <pre><code>        &lt;p&gt;Returns a list of all the MSK clusters in the current Region.&lt;/p&gt;
    /// </code></pre>
    fn list_clusters(
        &self,
        input: ListClustersRequest,
    ) -> RusotoFuture<ListClustersResponse, ListClustersError> {
        let request_uri = "/v1/clusters";

        let mut request = SignedRequest::new("GET", "kafka", &self.region, &request_uri);
        request.set_content_type("application/x-amz-json-1.1".to_owned());

        let mut params = Params::new();
        if let Some(ref x) = input.cluster_name_filter {
            params.put("clusterNameFilter", x);
        }
        if let Some(ref x) = input.max_results {
            params.put("maxResults", x);
        }
        if let Some(ref x) = input.next_token {
            params.put("nextToken", x);
        }
        request.set_params(params);

        self.client.sign_and_dispatch(request, |response| {
            if response.status.as_u16() == 200 {
                Box::new(response.buffer().from_err().and_then(|response| {
                    let result = proto::json::ResponsePayload::new(&response)
                        .deserialize::<ListClustersResponse, _>()?;

                    Ok(result)
                }))
            } else {
                Box::new(
                    response
                        .buffer()
                        .from_err()
                        .and_then(|response| Err(ListClustersError::from_response(response))),
                )
            }
        })
    }

    /// <pre><code>        &lt;p&gt;Returns a list of all the MSK configurations in this Region.&lt;/p&gt;
    /// </code></pre>
    fn list_configuration_revisions(
        &self,
        input: ListConfigurationRevisionsRequest,
    ) -> RusotoFuture<ListConfigurationRevisionsResponse, ListConfigurationRevisionsError> {
        let request_uri = format!("/v1/configurations/{arn}/revisions", arn = input.arn);

        let mut request = SignedRequest::new("GET", "kafka", &self.region, &request_uri);
        request.set_content_type("application/x-amz-json-1.1".to_owned());

        let mut params = Params::new();
        if let Some(ref x) = input.max_results {
            params.put("maxResults", x);
        }
        if let Some(ref x) = input.next_token {
            params.put("nextToken", x);
        }
        request.set_params(params);

        self.client.sign_and_dispatch(request, |response| {
            if response.status.as_u16() == 200 {
                Box::new(response.buffer().from_err().and_then(|response| {
                    let result = proto::json::ResponsePayload::new(&response)
                        .deserialize::<ListConfigurationRevisionsResponse, _>()?;

                    Ok(result)
                }))
            } else {
                Box::new(response.buffer().from_err().and_then(|response| {
                    Err(ListConfigurationRevisionsError::from_response(response))
                }))
            }
        })
    }

    /// <pre><code>        &lt;p&gt;Returns a list of all the MSK configurations in this Region.&lt;/p&gt;
    /// </code></pre>
    fn list_configurations(
        &self,
        input: ListConfigurationsRequest,
    ) -> RusotoFuture<ListConfigurationsResponse, ListConfigurationsError> {
        let request_uri = "/v1/configurations";

        let mut request = SignedRequest::new("GET", "kafka", &self.region, &request_uri);
        request.set_content_type("application/x-amz-json-1.1".to_owned());

        let mut params = Params::new();
        if let Some(ref x) = input.max_results {
            params.put("maxResults", x);
        }
        if let Some(ref x) = input.next_token {
            params.put("nextToken", x);
        }
        request.set_params(params);

        self.client.sign_and_dispatch(request, |response| {
            if response.status.as_u16() == 200 {
                Box::new(response.buffer().from_err().and_then(|response| {
                    let result = proto::json::ResponsePayload::new(&response)
                        .deserialize::<ListConfigurationsResponse, _>()?;

                    Ok(result)
                }))
            } else {
                Box::new(
                    response
                        .buffer()
                        .from_err()
                        .and_then(|response| Err(ListConfigurationsError::from_response(response))),
                )
            }
        })
    }

    /// <pre><code>        &lt;p&gt;Returns a list of the broker nodes in the cluster.&lt;/p&gt;
    /// </code></pre>
    fn list_nodes(
        &self,
        input: ListNodesRequest,
    ) -> RusotoFuture<ListNodesResponse, ListNodesError> {
        let request_uri = format!(
            "/v1/clusters/{cluster_arn}/nodes",
            cluster_arn = input.cluster_arn
        );

        let mut request = SignedRequest::new("GET", "kafka", &self.region, &request_uri);
        request.set_content_type("application/x-amz-json-1.1".to_owned());

        let mut params = Params::new();
        if let Some(ref x) = input.max_results {
            params.put("maxResults", x);
        }
        if let Some(ref x) = input.next_token {
            params.put("nextToken", x);
        }
        request.set_params(params);

        self.client.sign_and_dispatch(request, |response| {
            if response.status.as_u16() == 200 {
                Box::new(response.buffer().from_err().and_then(|response| {
                    let result = proto::json::ResponsePayload::new(&response)
                        .deserialize::<ListNodesResponse, _>()?;

                    Ok(result)
                }))
            } else {
                Box::new(
                    response
                        .buffer()
                        .from_err()
                        .and_then(|response| Err(ListNodesError::from_response(response))),
                )
            }
        })
    }

    /// <pre><code>        &lt;p&gt;Returns a list of the tags associated with the specified resource.&lt;/p&gt;
    /// </code></pre>
    fn list_tags_for_resource(
        &self,
        input: ListTagsForResourceRequest,
    ) -> RusotoFuture<ListTagsForResourceResponse, ListTagsForResourceError> {
        let request_uri = format!("/v1/tags/{resource_arn}", resource_arn = input.resource_arn);

        let mut request = SignedRequest::new("GET", "kafka", &self.region, &request_uri);
        request.set_content_type("application/x-amz-json-1.1".to_owned());

        self.client.sign_and_dispatch(request, |response| {
            if response.status.as_u16() == 200 {
                Box::new(response.buffer().from_err().and_then(|response| {
                    let result = proto::json::ResponsePayload::new(&response)
                        .deserialize::<ListTagsForResourceResponse, _>()?;

                    Ok(result)
                }))
            } else {
                Box::new(
                    response.buffer().from_err().and_then(|response| {
                        Err(ListTagsForResourceError::from_response(response))
                    }),
                )
            }
        })
    }

    /// <pre><code>        &lt;p&gt;Adds tags to the specified MSK resource.&lt;/p&gt;
    /// </code></pre>
    fn tag_resource(&self, input: TagResourceRequest) -> RusotoFuture<(), TagResourceError> {
        let request_uri = format!("/v1/tags/{resource_arn}", resource_arn = input.resource_arn);

        let mut request = SignedRequest::new("POST", "kafka", &self.region, &request_uri);
        request.set_content_type("application/x-amz-json-1.1".to_owned());

        let encoded = Some(serde_json::to_vec(&input).unwrap());
        request.set_payload(encoded);

        self.client.sign_and_dispatch(request, |response| {
            if response.status.as_u16() == 204 {
                Box::new(response.buffer().from_err().and_then(|response| {
                    let result = ::std::mem::drop(response);

                    Ok(result)
                }))
            } else {
                Box::new(
                    response
                        .buffer()
                        .from_err()
                        .and_then(|response| Err(TagResourceError::from_response(response))),
                )
            }
        })
    }

    /// <pre><code>        &lt;p&gt;Removes the tags associated with the keys that are provided in the query.&lt;/p&gt;
    /// </code></pre>
    fn untag_resource(&self, input: UntagResourceRequest) -> RusotoFuture<(), UntagResourceError> {
        let request_uri = format!("/v1/tags/{resource_arn}", resource_arn = input.resource_arn);

        let mut request = SignedRequest::new("DELETE", "kafka", &self.region, &request_uri);
        request.set_content_type("application/x-amz-json-1.1".to_owned());

        let mut params = Params::new();
        for item in input.tag_keys.iter() {
            params.put("tagKeys", item);
        }
        request.set_params(params);

        self.client.sign_and_dispatch(request, |response| {
            if response.status.as_u16() == 204 {
                Box::new(response.buffer().from_err().and_then(|response| {
                    let result = ::std::mem::drop(response);

                    Ok(result)
                }))
            } else {
                Box::new(
                    response
                        .buffer()
                        .from_err()
                        .and_then(|response| Err(UntagResourceError::from_response(response))),
                )
            }
        })
    }

    /// <pre><code>        &lt;p&gt;Updates the number of broker nodes in the cluster.&lt;/p&gt;
    /// </code></pre>
    fn update_broker_count(
        &self,
        input: UpdateBrokerCountRequest,
    ) -> RusotoFuture<UpdateBrokerCountResponse, UpdateBrokerCountError> {
        let request_uri = format!(
            "/v1/clusters/{cluster_arn}/nodes/count",
            cluster_arn = input.cluster_arn
        );

        let mut request = SignedRequest::new("PUT", "kafka", &self.region, &request_uri);
        request.set_content_type("application/x-amz-json-1.1".to_owned());

        let encoded = Some(serde_json::to_vec(&input).unwrap());
        request.set_payload(encoded);

        self.client.sign_and_dispatch(request, |response| {
            if response.status.as_u16() == 200 {
                Box::new(response.buffer().from_err().and_then(|response| {
                    let result = proto::json::ResponsePayload::new(&response)
                        .deserialize::<UpdateBrokerCountResponse, _>()?;

                    Ok(result)
                }))
            } else {
                Box::new(
                    response
                        .buffer()
                        .from_err()
                        .and_then(|response| Err(UpdateBrokerCountError::from_response(response))),
                )
            }
        })
    }

    /// <pre><code>        &lt;p&gt;Updates the EBS storage associated with MSK brokers.&lt;/p&gt;
    /// </code></pre>
    fn update_broker_storage(
        &self,
        input: UpdateBrokerStorageRequest,
    ) -> RusotoFuture<UpdateBrokerStorageResponse, UpdateBrokerStorageError> {
        let request_uri = format!(
            "/v1/clusters/{cluster_arn}/nodes/storage",
            cluster_arn = input.cluster_arn
        );

        let mut request = SignedRequest::new("PUT", "kafka", &self.region, &request_uri);
        request.set_content_type("application/x-amz-json-1.1".to_owned());

        let encoded = Some(serde_json::to_vec(&input).unwrap());
        request.set_payload(encoded);

        self.client.sign_and_dispatch(request, |response| {
            if response.status.as_u16() == 200 {
                Box::new(response.buffer().from_err().and_then(|response| {
                    let result = proto::json::ResponsePayload::new(&response)
                        .deserialize::<UpdateBrokerStorageResponse, _>()?;

                    Ok(result)
                }))
            } else {
                Box::new(
                    response.buffer().from_err().and_then(|response| {
                        Err(UpdateBrokerStorageError::from_response(response))
                    }),
                )
            }
        })
    }

    /// <pre><code>        &lt;p&gt;Updates the cluster with the configuration that is specified in the request body.&lt;/p&gt;
    /// </code></pre>
    fn update_cluster_configuration(
        &self,
        input: UpdateClusterConfigurationRequest,
    ) -> RusotoFuture<UpdateClusterConfigurationResponse, UpdateClusterConfigurationError> {
        let request_uri = format!(
            "/v1/clusters/{cluster_arn}/configuration",
            cluster_arn = input.cluster_arn
        );

        let mut request = SignedRequest::new("PUT", "kafka", &self.region, &request_uri);
        request.set_content_type("application/x-amz-json-1.1".to_owned());

        let encoded = Some(serde_json::to_vec(&input).unwrap());
        request.set_payload(encoded);

        self.client.sign_and_dispatch(request, |response| {
            if response.status.as_u16() == 200 {
                Box::new(response.buffer().from_err().and_then(|response| {
                    let result = proto::json::ResponsePayload::new(&response)
                        .deserialize::<UpdateClusterConfigurationResponse, _>()?;

                    Ok(result)
                }))
            } else {
                Box::new(response.buffer().from_err().and_then(|response| {
                    Err(UpdateClusterConfigurationError::from_response(response))
                }))
            }
        })
    }
}<|MERGE_RESOLUTION|>--- conflicted
+++ resolved
@@ -1041,9 +1041,7 @@
 }
 
 #[derive(Default, Debug, Clone, PartialEq, Serialize)]
-<<<<<<< HEAD
 #[cfg_attr(feature = "deserialize_structs", derive(Deserialize))]
-=======
 pub struct UpdateBrokerCountRequest {
     /// <pre><code>        &lt;p&gt;The Amazon Resource Name (ARN) that uniquely identifies the cluster.&lt;/p&gt;
     /// </code></pre>
@@ -1075,7 +1073,7 @@
 }
 
 #[derive(Default, Debug, Clone, PartialEq, Serialize)]
->>>>>>> 36d57c13
+#[cfg_attr(feature = "deserialize_structs", derive(Deserialize))]
 pub struct UpdateBrokerStorageRequest {
     /// <pre><code>        &lt;p&gt;The Amazon Resource Name (ARN) that uniquely identifies the cluster.&lt;/p&gt;
     /// </code></pre>
