--- conflicted
+++ resolved
@@ -64,7 +64,7 @@
     pub payload: Option<bytes::Bytes>,
 }
 
-#[derive(Default, Debug, Clone, PartialEq, Serialize)]
+#[derive(Clone, Debug, Default, PartialEq, Serialize)]
 #[cfg_attr(feature = "deserialize_structs", derive(Deserialize))]
 pub struct ListNamedShadowsForThingRequest {
     /// <p>The token to retrieve the next set of results.</p>
@@ -80,7 +80,7 @@
     pub thing_name: String,
 }
 
-#[derive(Default, Debug, Clone, PartialEq, Deserialize)]
+#[derive(Clone, Debug, Default, Deserialize, PartialEq)]
 #[cfg_attr(any(test, feature = "serialize_structs"), derive(Serialize))]
 pub struct ListNamedShadowsForThingResponse {
     /// <p>The token for the next set of results, or null if there are no additional results.</p>
@@ -581,12 +581,8 @@
 
 #[async_trait]
 impl IotData for IotDataClient {
-<<<<<<< HEAD
-    /// <p>Deletes the thing shadow for the specified thing.</p> <p>For more information, see <a href="http://docs.aws.amazon.com/iot/latest/developerguide/API_DeleteThingShadow.html">DeleteThingShadow</a> in the <i>AWS IoT Developer Guide</i>.</p>
+    /// <p>Deletes the shadow for the specified thing.</p> <p>For more information, see <a href="http://docs.aws.amazon.com/iot/latest/developerguide/API_DeleteThingShadow.html">DeleteThingShadow</a> in the AWS IoT Developer Guide.</p>
     #[allow(unused_mut)]
-=======
-    /// <p>Deletes the shadow for the specified thing.</p> <p>For more information, see <a href="http://docs.aws.amazon.com/iot/latest/developerguide/API_DeleteThingShadow.html">DeleteThingShadow</a> in the AWS IoT Developer Guide.</p>
->>>>>>> e150e708
     async fn delete_thing_shadow(
         &self,
         input: DeleteThingShadowRequest,
@@ -622,12 +618,8 @@
         }
     }
 
-<<<<<<< HEAD
-    /// <p>Gets the thing shadow for the specified thing.</p> <p>For more information, see <a href="http://docs.aws.amazon.com/iot/latest/developerguide/API_GetThingShadow.html">GetThingShadow</a> in the <i>AWS IoT Developer Guide</i>.</p>
+    /// <p>Gets the shadow for the specified thing.</p> <p>For more information, see <a href="http://docs.aws.amazon.com/iot/latest/developerguide/API_GetThingShadow.html">GetThingShadow</a> in the AWS IoT Developer Guide.</p>
     #[allow(unused_mut)]
-=======
-    /// <p>Gets the shadow for the specified thing.</p> <p>For more information, see <a href="http://docs.aws.amazon.com/iot/latest/developerguide/API_GetThingShadow.html">GetThingShadow</a> in the AWS IoT Developer Guide.</p>
->>>>>>> e150e708
     async fn get_thing_shadow(
         &self,
         input: GetThingShadowRequest,
@@ -663,11 +655,8 @@
         }
     }
 
-<<<<<<< HEAD
-    /// <p>Publishes state information.</p> <p>For more information, see <a href="http://docs.aws.amazon.com/iot/latest/developerguide/protocols.html#http">HTTP Protocol</a> in the <i>AWS IoT Developer Guide</i>.</p>
+    /// <p>Lists the shadows for the specified thing.</p>
     #[allow(unused_mut)]
-=======
-    /// <p>Lists the shadows for the specified thing.</p>
     async fn list_named_shadows_for_thing(
         &self,
         input: ListNamedShadowsForThingRequest,
@@ -697,7 +686,7 @@
             .await
             .map_err(RusotoError::from)?;
         if response.status.is_success() {
-            let response = response.buffer().await.map_err(RusotoError::HttpDispatch)?;
+            let mut response = response.buffer().await.map_err(RusotoError::HttpDispatch)?;
             let result = proto::json::ResponsePayload::new(&response)
                 .deserialize::<ListNamedShadowsForThingResponse, _>()?;
 
@@ -709,7 +698,7 @@
     }
 
     /// <p>Publishes state information.</p> <p>For more information, see <a href="http://docs.aws.amazon.com/iot/latest/developerguide/protocols.html#http">HTTP Protocol</a> in the AWS IoT Developer Guide.</p>
->>>>>>> e150e708
+    #[allow(unused_mut)]
     async fn publish(&self, input: PublishRequest) -> Result<(), RusotoError<PublishError>> {
         let request_uri = format!("/topics/{topic}", topic = input.topic);
 
@@ -746,12 +735,8 @@
         }
     }
 
-<<<<<<< HEAD
-    /// <p>Updates the thing shadow for the specified thing.</p> <p>For more information, see <a href="http://docs.aws.amazon.com/iot/latest/developerguide/API_UpdateThingShadow.html">UpdateThingShadow</a> in the <i>AWS IoT Developer Guide</i>.</p>
+    /// <p>Updates the shadow for the specified thing.</p> <p>For more information, see <a href="http://docs.aws.amazon.com/iot/latest/developerguide/API_UpdateThingShadow.html">UpdateThingShadow</a> in the AWS IoT Developer Guide.</p>
     #[allow(unused_mut)]
-=======
-    /// <p>Updates the shadow for the specified thing.</p> <p>For more information, see <a href="http://docs.aws.amazon.com/iot/latest/developerguide/API_UpdateThingShadow.html">UpdateThingShadow</a> in the AWS IoT Developer Guide.</p>
->>>>>>> e150e708
     async fn update_thing_shadow(
         &self,
         input: UpdateThingShadowRequest,
