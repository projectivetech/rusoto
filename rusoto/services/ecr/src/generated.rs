// =================================================================
//
//                           * WARNING *
//
//                    This file is generated!
//
//  Changes made to this file will be overwritten. If changes are
//  required to the generated code, the service_crategen project
//  must be updated to generate the changes.
//
// =================================================================
#![allow(warnings)]

use futures::future;
use futures::Future;
use rusoto_core::credential::ProvideAwsCredentials;
use rusoto_core::region;
use rusoto_core::request::{BufferedHttpResponse, DispatchSignedRequest};
use rusoto_core::{Client, RusotoError, RusotoFuture};
use std::error::Error;
use std::fmt;

use rusoto_core::proto;
use rusoto_core::signature::SignedRequest;
use serde_json;
/// <p>This data type is used in the <a>ImageScanFinding</a> data type.</p>
#[derive(Default, Debug, Clone, PartialEq, Deserialize)]
#[cfg_attr(any(test, feature = "serialize_structs"), derive(Serialize))]
pub struct Attribute {
    /// <p>The attribute key.</p>
    #[serde(rename = "key")]
    pub key: String,
    /// <p>The value assigned to the attribute key.</p>
    #[serde(rename = "value")]
    #[serde(skip_serializing_if = "Option::is_none")]
    pub value: Option<String>,
}

/// <p>An object representing authorization data for an Amazon ECR registry.</p>
#[derive(Default, Debug, Clone, PartialEq, Deserialize)]
#[cfg_attr(any(test, feature = "serialize_structs"), derive(Serialize))]
pub struct AuthorizationData {
    /// <p>A base64-encoded string that contains authorization data for the specified Amazon ECR registry. When the string is decoded, it is presented in the format <code>user:password</code> for private registry authentication using <code>docker login</code>.</p>
    #[serde(rename = "authorizationToken")]
    #[serde(skip_serializing_if = "Option::is_none")]
    pub authorization_token: Option<String>,
    /// <p>The Unix time in seconds and milliseconds when the authorization token expires. Authorization tokens are valid for 12 hours.</p>
    #[serde(rename = "expiresAt")]
    #[serde(skip_serializing_if = "Option::is_none")]
    pub expires_at: Option<f64>,
    /// <p>The registry URL to use for this authorization token in a <code>docker login</code> command. The Amazon ECR registry URL format is <code>https://aws_account_id.dkr.ecr.region.amazonaws.com</code>. For example, <code>https://012345678910.dkr.ecr.us-east-1.amazonaws.com</code>.. </p>
    #[serde(rename = "proxyEndpoint")]
    #[serde(skip_serializing_if = "Option::is_none")]
    pub proxy_endpoint: Option<String>,
}

#[derive(Default, Debug, Clone, PartialEq, Serialize)]
#[cfg_attr(feature = "deserialize_structs", derive(Deserialize))]
pub struct BatchCheckLayerAvailabilityRequest {
    /// <p>The digests of the image layers to check.</p>
    #[serde(rename = "layerDigests")]
    pub layer_digests: Vec<String>,
    /// <p>The AWS account ID associated with the registry that contains the image layers to check. If you do not specify a registry, the default registry is assumed.</p>
    #[serde(rename = "registryId")]
    #[serde(skip_serializing_if = "Option::is_none")]
    pub registry_id: Option<String>,
    /// <p>The name of the repository that is associated with the image layers to check.</p>
    #[serde(rename = "repositoryName")]
    pub repository_name: String,
}

#[derive(Default, Debug, Clone, PartialEq, Deserialize)]
#[cfg_attr(any(test, feature = "serialize_structs"), derive(Serialize))]
pub struct BatchCheckLayerAvailabilityResponse {
    /// <p>Any failures associated with the call.</p>
    #[serde(rename = "failures")]
    #[serde(skip_serializing_if = "Option::is_none")]
    pub failures: Option<Vec<LayerFailure>>,
    /// <p>A list of image layer objects corresponding to the image layer references in the request.</p>
    #[serde(rename = "layers")]
    #[serde(skip_serializing_if = "Option::is_none")]
    pub layers: Option<Vec<Layer>>,
}

/// <p>Deletes specified images within a specified repository. Images are specified with either the <code>imageTag</code> or <code>imageDigest</code>.</p>
#[derive(Default, Debug, Clone, PartialEq, Serialize)]
#[cfg_attr(feature = "deserialize_structs", derive(Deserialize))]
pub struct BatchDeleteImageRequest {
    /// <p>A list of image ID references that correspond to images to delete. The format of the <code>imageIds</code> reference is <code>imageTag=tag</code> or <code>imageDigest=digest</code>.</p>
    #[serde(rename = "imageIds")]
    pub image_ids: Vec<ImageIdentifier>,
    /// <p>The AWS account ID associated with the registry that contains the image to delete. If you do not specify a registry, the default registry is assumed.</p>
    #[serde(rename = "registryId")]
    #[serde(skip_serializing_if = "Option::is_none")]
    pub registry_id: Option<String>,
    /// <p>The repository that contains the image to delete.</p>
    #[serde(rename = "repositoryName")]
    pub repository_name: String,
}

#[derive(Default, Debug, Clone, PartialEq, Deserialize)]
#[cfg_attr(any(test, feature = "serialize_structs"), derive(Serialize))]
pub struct BatchDeleteImageResponse {
    /// <p>Any failures associated with the call.</p>
    #[serde(rename = "failures")]
    #[serde(skip_serializing_if = "Option::is_none")]
    pub failures: Option<Vec<ImageFailure>>,
    /// <p>The image IDs of the deleted images.</p>
    #[serde(rename = "imageIds")]
    #[serde(skip_serializing_if = "Option::is_none")]
    pub image_ids: Option<Vec<ImageIdentifier>>,
}

#[derive(Default, Debug, Clone, PartialEq, Serialize)]
#[cfg_attr(feature = "deserialize_structs", derive(Deserialize))]
pub struct BatchGetImageRequest {
    /// <p>The accepted media types for the request.</p> <p>Valid values: <code>application/vnd.docker.distribution.manifest.v1+json</code> | <code>application/vnd.docker.distribution.manifest.v2+json</code> | <code>application/vnd.oci.image.manifest.v1+json</code> </p>
    #[serde(rename = "acceptedMediaTypes")]
    #[serde(skip_serializing_if = "Option::is_none")]
    pub accepted_media_types: Option<Vec<String>>,
    /// <p>A list of image ID references that correspond to images to describe. The format of the <code>imageIds</code> reference is <code>imageTag=tag</code> or <code>imageDigest=digest</code>.</p>
    #[serde(rename = "imageIds")]
    pub image_ids: Vec<ImageIdentifier>,
    /// <p>The AWS account ID associated with the registry that contains the images to describe. If you do not specify a registry, the default registry is assumed.</p>
    #[serde(rename = "registryId")]
    #[serde(skip_serializing_if = "Option::is_none")]
    pub registry_id: Option<String>,
    /// <p>The repository that contains the images to describe.</p>
    #[serde(rename = "repositoryName")]
    pub repository_name: String,
}

#[derive(Default, Debug, Clone, PartialEq, Deserialize)]
#[cfg_attr(any(test, feature = "serialize_structs"), derive(Serialize))]
pub struct BatchGetImageResponse {
    /// <p>Any failures associated with the call.</p>
    #[serde(rename = "failures")]
    #[serde(skip_serializing_if = "Option::is_none")]
    pub failures: Option<Vec<ImageFailure>>,
    /// <p>A list of image objects corresponding to the image references in the request.</p>
    #[serde(rename = "images")]
    #[serde(skip_serializing_if = "Option::is_none")]
    pub images: Option<Vec<Image>>,
}

#[derive(Default, Debug, Clone, PartialEq, Serialize)]
#[cfg_attr(feature = "deserialize_structs", derive(Deserialize))]
pub struct CompleteLayerUploadRequest {
    /// <p>The <code>sha256</code> digest of the image layer.</p>
    #[serde(rename = "layerDigests")]
    pub layer_digests: Vec<String>,
    /// <p>The AWS account ID associated with the registry to which to upload layers. If you do not specify a registry, the default registry is assumed.</p>
    #[serde(rename = "registryId")]
    #[serde(skip_serializing_if = "Option::is_none")]
    pub registry_id: Option<String>,
    /// <p>The name of the repository to associate with the image layer.</p>
    #[serde(rename = "repositoryName")]
    pub repository_name: String,
    /// <p>The upload ID from a previous <a>InitiateLayerUpload</a> operation to associate with the image layer.</p>
    #[serde(rename = "uploadId")]
    pub upload_id: String,
}

#[derive(Default, Debug, Clone, PartialEq, Deserialize)]
#[cfg_attr(any(test, feature = "serialize_structs"), derive(Serialize))]
pub struct CompleteLayerUploadResponse {
    /// <p>The <code>sha256</code> digest of the image layer.</p>
    #[serde(rename = "layerDigest")]
    #[serde(skip_serializing_if = "Option::is_none")]
    pub layer_digest: Option<String>,
    /// <p>The registry ID associated with the request.</p>
    #[serde(rename = "registryId")]
    #[serde(skip_serializing_if = "Option::is_none")]
    pub registry_id: Option<String>,
    /// <p>The repository name associated with the request.</p>
    #[serde(rename = "repositoryName")]
    #[serde(skip_serializing_if = "Option::is_none")]
    pub repository_name: Option<String>,
    /// <p>The upload ID associated with the layer.</p>
    #[serde(rename = "uploadId")]
    #[serde(skip_serializing_if = "Option::is_none")]
    pub upload_id: Option<String>,
}

#[derive(Default, Debug, Clone, PartialEq, Serialize)]
#[cfg_attr(feature = "deserialize_structs", derive(Deserialize))]
pub struct CreateRepositoryRequest {
    /// <p>The image scanning configuration for the repository. This setting determines whether images are scanned for known vulnerabilities after being pushed to the repository.</p>
    #[serde(rename = "imageScanningConfiguration")]
    #[serde(skip_serializing_if = "Option::is_none")]
    pub image_scanning_configuration: Option<ImageScanningConfiguration>,
    /// <p>The tag mutability setting for the repository. If this parameter is omitted, the default setting of <code>MUTABLE</code> will be used which will allow image tags to be overwritten. If <code>IMMUTABLE</code> is specified, all image tags within the repository will be immutable which will prevent them from being overwritten.</p>
    #[serde(rename = "imageTagMutability")]
    #[serde(skip_serializing_if = "Option::is_none")]
    pub image_tag_mutability: Option<String>,
    /// <p>The name to use for the repository. The repository name may be specified on its own (such as <code>nginx-web-app</code>) or it can be prepended with a namespace to group the repository into a category (such as <code>project-a/nginx-web-app</code>).</p>
    #[serde(rename = "repositoryName")]
    pub repository_name: String,
    /// <p>The metadata that you apply to the repository to help you categorize and organize them. Each tag consists of a key and an optional value, both of which you define. Tag keys can have a maximum character length of 128 characters, and tag values can have a maximum length of 256 characters.</p>
    #[serde(rename = "tags")]
    #[serde(skip_serializing_if = "Option::is_none")]
    pub tags: Option<Vec<Tag>>,
}

#[derive(Default, Debug, Clone, PartialEq, Deserialize)]
#[cfg_attr(any(test, feature = "serialize_structs"), derive(Serialize))]
pub struct CreateRepositoryResponse {
    /// <p>The repository that was created.</p>
    #[serde(rename = "repository")]
    #[serde(skip_serializing_if = "Option::is_none")]
    pub repository: Option<Repository>,
}

#[derive(Default, Debug, Clone, PartialEq, Serialize)]
#[cfg_attr(feature = "deserialize_structs", derive(Deserialize))]
pub struct DeleteLifecyclePolicyRequest {
    /// <p>The AWS account ID associated with the registry that contains the repository. If you do not specify a registry, the default registry is assumed.</p>
    #[serde(rename = "registryId")]
    #[serde(skip_serializing_if = "Option::is_none")]
    pub registry_id: Option<String>,
    /// <p>The name of the repository.</p>
    #[serde(rename = "repositoryName")]
    pub repository_name: String,
}

#[derive(Default, Debug, Clone, PartialEq, Deserialize)]
#[cfg_attr(any(test, feature = "serialize_structs"), derive(Serialize))]
pub struct DeleteLifecyclePolicyResponse {
    /// <p>The time stamp of the last time that the lifecycle policy was run.</p>
    #[serde(rename = "lastEvaluatedAt")]
    #[serde(skip_serializing_if = "Option::is_none")]
    pub last_evaluated_at: Option<f64>,
    /// <p>The JSON lifecycle policy text.</p>
    #[serde(rename = "lifecyclePolicyText")]
    #[serde(skip_serializing_if = "Option::is_none")]
    pub lifecycle_policy_text: Option<String>,
    /// <p>The registry ID associated with the request.</p>
    #[serde(rename = "registryId")]
    #[serde(skip_serializing_if = "Option::is_none")]
    pub registry_id: Option<String>,
    /// <p>The repository name associated with the request.</p>
    #[serde(rename = "repositoryName")]
    #[serde(skip_serializing_if = "Option::is_none")]
    pub repository_name: Option<String>,
}

#[derive(Default, Debug, Clone, PartialEq, Serialize)]
#[cfg_attr(feature = "deserialize_structs", derive(Deserialize))]
pub struct DeleteRepositoryPolicyRequest {
    /// <p>The AWS account ID associated with the registry that contains the repository policy to delete. If you do not specify a registry, the default registry is assumed.</p>
    #[serde(rename = "registryId")]
    #[serde(skip_serializing_if = "Option::is_none")]
    pub registry_id: Option<String>,
    /// <p>The name of the repository that is associated with the repository policy to delete.</p>
    #[serde(rename = "repositoryName")]
    pub repository_name: String,
}

#[derive(Default, Debug, Clone, PartialEq, Deserialize)]
#[cfg_attr(any(test, feature = "serialize_structs"), derive(Serialize))]
pub struct DeleteRepositoryPolicyResponse {
    /// <p>The JSON repository policy that was deleted from the repository.</p>
    #[serde(rename = "policyText")]
    #[serde(skip_serializing_if = "Option::is_none")]
    pub policy_text: Option<String>,
    /// <p>The registry ID associated with the request.</p>
    #[serde(rename = "registryId")]
    #[serde(skip_serializing_if = "Option::is_none")]
    pub registry_id: Option<String>,
    /// <p>The repository name associated with the request.</p>
    #[serde(rename = "repositoryName")]
    #[serde(skip_serializing_if = "Option::is_none")]
    pub repository_name: Option<String>,
}

#[derive(Default, Debug, Clone, PartialEq, Serialize)]
#[cfg_attr(feature = "deserialize_structs", derive(Deserialize))]
pub struct DeleteRepositoryRequest {
    /// <p> If a repository contains images, forces the deletion.</p>
    #[serde(rename = "force")]
    #[serde(skip_serializing_if = "Option::is_none")]
    pub force: Option<bool>,
    /// <p>The AWS account ID associated with the registry that contains the repository to delete. If you do not specify a registry, the default registry is assumed.</p>
    #[serde(rename = "registryId")]
    #[serde(skip_serializing_if = "Option::is_none")]
    pub registry_id: Option<String>,
    /// <p>The name of the repository to delete.</p>
    #[serde(rename = "repositoryName")]
    pub repository_name: String,
}

#[derive(Default, Debug, Clone, PartialEq, Deserialize)]
#[cfg_attr(any(test, feature = "serialize_structs"), derive(Serialize))]
pub struct DeleteRepositoryResponse {
    /// <p>The repository that was deleted.</p>
    #[serde(rename = "repository")]
    #[serde(skip_serializing_if = "Option::is_none")]
    pub repository: Option<Repository>,
}

#[derive(Default, Debug, Clone, PartialEq, Serialize)]
pub struct DescribeImageScanFindingsRequest {
    #[serde(rename = "imageId")]
    pub image_id: ImageIdentifier,
    /// <p>The maximum number of image scan results returned by <code>DescribeImageScanFindings</code> in paginated output. When this parameter is used, <code>DescribeImageScanFindings</code> only returns <code>maxResults</code> results in a single page along with a <code>nextToken</code> response element. The remaining results of the initial request can be seen by sending another <code>DescribeImageScanFindings</code> request with the returned <code>nextToken</code> value. This value can be between 1 and 1000. If this parameter is not used, then <code>DescribeImageScanFindings</code> returns up to 100 results and a <code>nextToken</code> value, if applicable.</p>
    #[serde(rename = "maxResults")]
    #[serde(skip_serializing_if = "Option::is_none")]
    pub max_results: Option<i64>,
    /// <p>The <code>nextToken</code> value returned from a previous paginated <code>DescribeImageScanFindings</code> request where <code>maxResults</code> was used and the results exceeded the value of that parameter. Pagination continues from the end of the previous results that returned the <code>nextToken</code> value. This value is null when there are no more results to return.</p>
    #[serde(rename = "nextToken")]
    #[serde(skip_serializing_if = "Option::is_none")]
    pub next_token: Option<String>,
    /// <p>The AWS account ID associated with the registry that contains the repository in which to describe the image scan findings for. If you do not specify a registry, the default registry is assumed.</p>
    #[serde(rename = "registryId")]
    #[serde(skip_serializing_if = "Option::is_none")]
    pub registry_id: Option<String>,
    /// <p>The repository for the image for which to describe the scan findings.</p>
    #[serde(rename = "repositoryName")]
    pub repository_name: String,
}

#[derive(Default, Debug, Clone, PartialEq, Deserialize)]
#[cfg_attr(any(test, feature = "serialize_structs"), derive(Serialize))]
pub struct DescribeImageScanFindingsResponse {
    #[serde(rename = "imageId")]
    #[serde(skip_serializing_if = "Option::is_none")]
    pub image_id: Option<ImageIdentifier>,
    /// <p>The information contained in the image scan findings.</p>
    #[serde(rename = "imageScanFindings")]
    #[serde(skip_serializing_if = "Option::is_none")]
    pub image_scan_findings: Option<ImageScanFindings>,
    /// <p>The current state of the scan.</p>
    #[serde(rename = "imageScanStatus")]
    #[serde(skip_serializing_if = "Option::is_none")]
    pub image_scan_status: Option<ImageScanStatus>,
    /// <p>The <code>nextToken</code> value to include in a future <code>DescribeImageScanFindings</code> request. When the results of a <code>DescribeImageScanFindings</code> request exceed <code>maxResults</code>, this value can be used to retrieve the next page of results. This value is null when there are no more results to return.</p>
    #[serde(rename = "nextToken")]
    #[serde(skip_serializing_if = "Option::is_none")]
    pub next_token: Option<String>,
    /// <p>The registry ID associated with the request.</p>
    #[serde(rename = "registryId")]
    #[serde(skip_serializing_if = "Option::is_none")]
    pub registry_id: Option<String>,
    /// <p>The repository name associated with the request.</p>
    #[serde(rename = "repositoryName")]
    #[serde(skip_serializing_if = "Option::is_none")]
    pub repository_name: Option<String>,
}

/// <p>An object representing a filter on a <a>DescribeImages</a> operation.</p>
#[derive(Default, Debug, Clone, PartialEq, Serialize)]
#[cfg_attr(feature = "deserialize_structs", derive(Deserialize))]
pub struct DescribeImagesFilter {
    /// <p>The tag status with which to filter your <a>DescribeImages</a> results. You can filter results based on whether they are <code>TAGGED</code> or <code>UNTAGGED</code>.</p>
    #[serde(rename = "tagStatus")]
    #[serde(skip_serializing_if = "Option::is_none")]
    pub tag_status: Option<String>,
}

#[derive(Default, Debug, Clone, PartialEq, Serialize)]
#[cfg_attr(feature = "deserialize_structs", derive(Deserialize))]
pub struct DescribeImagesRequest {
    /// <p>The filter key and value with which to filter your <code>DescribeImages</code> results.</p>
    #[serde(rename = "filter")]
    #[serde(skip_serializing_if = "Option::is_none")]
    pub filter: Option<DescribeImagesFilter>,
    /// <p>The list of image IDs for the requested repository.</p>
    #[serde(rename = "imageIds")]
    #[serde(skip_serializing_if = "Option::is_none")]
    pub image_ids: Option<Vec<ImageIdentifier>>,
    /// <p>The maximum number of repository results returned by <code>DescribeImages</code> in paginated output. When this parameter is used, <code>DescribeImages</code> only returns <code>maxResults</code> results in a single page along with a <code>nextToken</code> response element. The remaining results of the initial request can be seen by sending another <code>DescribeImages</code> request with the returned <code>nextToken</code> value. This value can be between 1 and 1000. If this parameter is not used, then <code>DescribeImages</code> returns up to 100 results and a <code>nextToken</code> value, if applicable. This option cannot be used when you specify images with <code>imageIds</code>.</p>
    #[serde(rename = "maxResults")]
    #[serde(skip_serializing_if = "Option::is_none")]
    pub max_results: Option<i64>,
    /// <p>The <code>nextToken</code> value returned from a previous paginated <code>DescribeImages</code> request where <code>maxResults</code> was used and the results exceeded the value of that parameter. Pagination continues from the end of the previous results that returned the <code>nextToken</code> value. This value is <code>null</code> when there are no more results to return. This option cannot be used when you specify images with <code>imageIds</code>.</p>
    #[serde(rename = "nextToken")]
    #[serde(skip_serializing_if = "Option::is_none")]
    pub next_token: Option<String>,
    /// <p>The AWS account ID associated with the registry that contains the repository in which to describe images. If you do not specify a registry, the default registry is assumed.</p>
    #[serde(rename = "registryId")]
    #[serde(skip_serializing_if = "Option::is_none")]
    pub registry_id: Option<String>,
    /// <p>The repository that contains the images to describe.</p>
    #[serde(rename = "repositoryName")]
    pub repository_name: String,
}

#[derive(Default, Debug, Clone, PartialEq, Deserialize)]
#[cfg_attr(any(test, feature = "serialize_structs"), derive(Serialize))]
pub struct DescribeImagesResponse {
    /// <p>A list of <a>ImageDetail</a> objects that contain data about the image.</p>
    #[serde(rename = "imageDetails")]
    #[serde(skip_serializing_if = "Option::is_none")]
    pub image_details: Option<Vec<ImageDetail>>,
    /// <p>The <code>nextToken</code> value to include in a future <code>DescribeImages</code> request. When the results of a <code>DescribeImages</code> request exceed <code>maxResults</code>, this value can be used to retrieve the next page of results. This value is <code>null</code> when there are no more results to return.</p>
    #[serde(rename = "nextToken")]
    #[serde(skip_serializing_if = "Option::is_none")]
    pub next_token: Option<String>,
}

#[derive(Default, Debug, Clone, PartialEq, Serialize)]
#[cfg_attr(feature = "deserialize_structs", derive(Deserialize))]
pub struct DescribeRepositoriesRequest {
    /// <p>The maximum number of repository results returned by <code>DescribeRepositories</code> in paginated output. When this parameter is used, <code>DescribeRepositories</code> only returns <code>maxResults</code> results in a single page along with a <code>nextToken</code> response element. The remaining results of the initial request can be seen by sending another <code>DescribeRepositories</code> request with the returned <code>nextToken</code> value. This value can be between 1 and 1000. If this parameter is not used, then <code>DescribeRepositories</code> returns up to 100 results and a <code>nextToken</code> value, if applicable. This option cannot be used when you specify repositories with <code>repositoryNames</code>.</p>
    #[serde(rename = "maxResults")]
    #[serde(skip_serializing_if = "Option::is_none")]
    pub max_results: Option<i64>,
    /// <p><p>The <code>nextToken</code> value returned from a previous paginated <code>DescribeRepositories</code> request where <code>maxResults</code> was used and the results exceeded the value of that parameter. Pagination continues from the end of the previous results that returned the <code>nextToken</code> value. This value is <code>null</code> when there are no more results to return. This option cannot be used when you specify repositories with <code>repositoryNames</code>.</p> <note> <p>This token should be treated as an opaque identifier that is only used to retrieve the next items in a list and not for other programmatic purposes.</p> </note></p>
    #[serde(rename = "nextToken")]
    #[serde(skip_serializing_if = "Option::is_none")]
    pub next_token: Option<String>,
    /// <p>The AWS account ID associated with the registry that contains the repositories to be described. If you do not specify a registry, the default registry is assumed.</p>
    #[serde(rename = "registryId")]
    #[serde(skip_serializing_if = "Option::is_none")]
    pub registry_id: Option<String>,
    /// <p>A list of repositories to describe. If this parameter is omitted, then all repositories in a registry are described.</p>
    #[serde(rename = "repositoryNames")]
    #[serde(skip_serializing_if = "Option::is_none")]
    pub repository_names: Option<Vec<String>>,
}

#[derive(Default, Debug, Clone, PartialEq, Deserialize)]
#[cfg_attr(any(test, feature = "serialize_structs"), derive(Serialize))]
pub struct DescribeRepositoriesResponse {
    /// <p>The <code>nextToken</code> value to include in a future <code>DescribeRepositories</code> request. When the results of a <code>DescribeRepositories</code> request exceed <code>maxResults</code>, this value can be used to retrieve the next page of results. This value is <code>null</code> when there are no more results to return.</p>
    #[serde(rename = "nextToken")]
    #[serde(skip_serializing_if = "Option::is_none")]
    pub next_token: Option<String>,
    /// <p>A list of repository objects corresponding to valid repositories.</p>
    #[serde(rename = "repositories")]
    #[serde(skip_serializing_if = "Option::is_none")]
    pub repositories: Option<Vec<Repository>>,
}

#[derive(Default, Debug, Clone, PartialEq, Serialize)]
#[cfg_attr(feature = "deserialize_structs", derive(Deserialize))]
pub struct GetAuthorizationTokenRequest {
    /// <p>A list of AWS account IDs that are associated with the registries for which to get authorization tokens. If you do not specify a registry, the default registry is assumed.</p>
    #[serde(rename = "registryIds")]
    #[serde(skip_serializing_if = "Option::is_none")]
    pub registry_ids: Option<Vec<String>>,
}

#[derive(Default, Debug, Clone, PartialEq, Deserialize)]
#[cfg_attr(any(test, feature = "serialize_structs"), derive(Serialize))]
pub struct GetAuthorizationTokenResponse {
    /// <p>A list of authorization token data objects that correspond to the <code>registryIds</code> values in the request.</p>
    #[serde(rename = "authorizationData")]
    #[serde(skip_serializing_if = "Option::is_none")]
    pub authorization_data: Option<Vec<AuthorizationData>>,
}

#[derive(Default, Debug, Clone, PartialEq, Serialize)]
#[cfg_attr(feature = "deserialize_structs", derive(Deserialize))]
pub struct GetDownloadUrlForLayerRequest {
    /// <p>The digest of the image layer to download.</p>
    #[serde(rename = "layerDigest")]
    pub layer_digest: String,
    /// <p>The AWS account ID associated with the registry that contains the image layer to download. If you do not specify a registry, the default registry is assumed.</p>
    #[serde(rename = "registryId")]
    #[serde(skip_serializing_if = "Option::is_none")]
    pub registry_id: Option<String>,
    /// <p>The name of the repository that is associated with the image layer to download.</p>
    #[serde(rename = "repositoryName")]
    pub repository_name: String,
}

#[derive(Default, Debug, Clone, PartialEq, Deserialize)]
#[cfg_attr(any(test, feature = "serialize_structs"), derive(Serialize))]
pub struct GetDownloadUrlForLayerResponse {
    /// <p>The pre-signed Amazon S3 download URL for the requested layer.</p>
    #[serde(rename = "downloadUrl")]
    #[serde(skip_serializing_if = "Option::is_none")]
    pub download_url: Option<String>,
    /// <p>The digest of the image layer to download.</p>
    #[serde(rename = "layerDigest")]
    #[serde(skip_serializing_if = "Option::is_none")]
    pub layer_digest: Option<String>,
}

#[derive(Default, Debug, Clone, PartialEq, Serialize)]
#[cfg_attr(feature = "deserialize_structs", derive(Deserialize))]
pub struct GetLifecyclePolicyPreviewRequest {
    /// <p>An optional parameter that filters results based on image tag status and all tags, if tagged.</p>
    #[serde(rename = "filter")]
    #[serde(skip_serializing_if = "Option::is_none")]
    pub filter: Option<LifecyclePolicyPreviewFilter>,
    /// <p>The list of imageIDs to be included.</p>
    #[serde(rename = "imageIds")]
    #[serde(skip_serializing_if = "Option::is_none")]
    pub image_ids: Option<Vec<ImageIdentifier>>,
    /// <p>The maximum number of repository results returned by <code>GetLifecyclePolicyPreviewRequest</code> in&#x2028; paginated output. When this parameter is used, <code>GetLifecyclePolicyPreviewRequest</code> only returns&#x2028; <code>maxResults</code> results in a single page along with a <code>nextToken</code>&#x2028; response element. The remaining results of the initial request can be seen by sending&#x2028; another <code>GetLifecyclePolicyPreviewRequest</code> request with the returned <code>nextToken</code>&#x2028; value. This value can be between 1 and 1000. If this&#x2028; parameter is not used, then <code>GetLifecyclePolicyPreviewRequest</code> returns up to&#x2028; 100 results and a <code>nextToken</code> value, if&#x2028; applicable. This option cannot be used when you specify images with <code>imageIds</code>.</p>
    #[serde(rename = "maxResults")]
    #[serde(skip_serializing_if = "Option::is_none")]
    pub max_results: Option<i64>,
    /// <p>The <code>nextToken</code> value returned from a previous paginated&#x2028; <code>GetLifecyclePolicyPreviewRequest</code> request where <code>maxResults</code> was used and the&#x2028; results exceeded the value of that parameter. Pagination continues from the end of the&#x2028; previous results that returned the <code>nextToken</code> value. This value is&#x2028; <code>null</code> when there are no more results to return. This option cannot be used when you specify images with <code>imageIds</code>.</p>
    #[serde(rename = "nextToken")]
    #[serde(skip_serializing_if = "Option::is_none")]
    pub next_token: Option<String>,
    /// <p>The AWS account ID associated with the registry that contains the repository. If you do not specify a registry, the default registry is assumed.</p>
    #[serde(rename = "registryId")]
    #[serde(skip_serializing_if = "Option::is_none")]
    pub registry_id: Option<String>,
    /// <p>The name of the repository.</p>
    #[serde(rename = "repositoryName")]
    pub repository_name: String,
}

#[derive(Default, Debug, Clone, PartialEq, Deserialize)]
#[cfg_attr(any(test, feature = "serialize_structs"), derive(Serialize))]
pub struct GetLifecyclePolicyPreviewResponse {
    /// <p>The JSON lifecycle policy text.</p>
    #[serde(rename = "lifecyclePolicyText")]
    #[serde(skip_serializing_if = "Option::is_none")]
    pub lifecycle_policy_text: Option<String>,
    /// <p>The <code>nextToken</code> value to include in a future <code>GetLifecyclePolicyPreview</code> request. When the results of a <code>GetLifecyclePolicyPreview</code> request exceed <code>maxResults</code>, this value can be used to retrieve the next page of results. This value is <code>null</code> when there are no more results to return.</p>
    #[serde(rename = "nextToken")]
    #[serde(skip_serializing_if = "Option::is_none")]
    pub next_token: Option<String>,
    /// <p>The results of the lifecycle policy preview request.</p>
    #[serde(rename = "previewResults")]
    #[serde(skip_serializing_if = "Option::is_none")]
    pub preview_results: Option<Vec<LifecyclePolicyPreviewResult>>,
    /// <p>The registry ID associated with the request.</p>
    #[serde(rename = "registryId")]
    #[serde(skip_serializing_if = "Option::is_none")]
    pub registry_id: Option<String>,
    /// <p>The repository name associated with the request.</p>
    #[serde(rename = "repositoryName")]
    #[serde(skip_serializing_if = "Option::is_none")]
    pub repository_name: Option<String>,
    /// <p>The status of the lifecycle policy preview request.</p>
    #[serde(rename = "status")]
    #[serde(skip_serializing_if = "Option::is_none")]
    pub status: Option<String>,
    /// <p>The list of images that is returned as a result of the action.</p>
    #[serde(rename = "summary")]
    #[serde(skip_serializing_if = "Option::is_none")]
    pub summary: Option<LifecyclePolicyPreviewSummary>,
}

#[derive(Default, Debug, Clone, PartialEq, Serialize)]
#[cfg_attr(feature = "deserialize_structs", derive(Deserialize))]
pub struct GetLifecyclePolicyRequest {
    /// <p>The AWS account ID associated with the registry that contains the repository. If you do not specify a registry, the default registry is assumed.</p>
    #[serde(rename = "registryId")]
    #[serde(skip_serializing_if = "Option::is_none")]
    pub registry_id: Option<String>,
    /// <p>The name of the repository.</p>
    #[serde(rename = "repositoryName")]
    pub repository_name: String,
}

#[derive(Default, Debug, Clone, PartialEq, Deserialize)]
#[cfg_attr(any(test, feature = "serialize_structs"), derive(Serialize))]
pub struct GetLifecyclePolicyResponse {
    /// <p>The time stamp of the last time that the lifecycle policy was run.</p>
    #[serde(rename = "lastEvaluatedAt")]
    #[serde(skip_serializing_if = "Option::is_none")]
    pub last_evaluated_at: Option<f64>,
    /// <p>The JSON lifecycle policy text.</p>
    #[serde(rename = "lifecyclePolicyText")]
    #[serde(skip_serializing_if = "Option::is_none")]
    pub lifecycle_policy_text: Option<String>,
    /// <p>The registry ID associated with the request.</p>
    #[serde(rename = "registryId")]
    #[serde(skip_serializing_if = "Option::is_none")]
    pub registry_id: Option<String>,
    /// <p>The repository name associated with the request.</p>
    #[serde(rename = "repositoryName")]
    #[serde(skip_serializing_if = "Option::is_none")]
    pub repository_name: Option<String>,
}

#[derive(Default, Debug, Clone, PartialEq, Serialize)]
#[cfg_attr(feature = "deserialize_structs", derive(Deserialize))]
pub struct GetRepositoryPolicyRequest {
    /// <p>The AWS account ID associated with the registry that contains the repository. If you do not specify a registry, the default registry is assumed.</p>
    #[serde(rename = "registryId")]
    #[serde(skip_serializing_if = "Option::is_none")]
    pub registry_id: Option<String>,
    /// <p>The name of the repository with the policy to retrieve.</p>
    #[serde(rename = "repositoryName")]
    pub repository_name: String,
}

#[derive(Default, Debug, Clone, PartialEq, Deserialize)]
#[cfg_attr(any(test, feature = "serialize_structs"), derive(Serialize))]
pub struct GetRepositoryPolicyResponse {
    /// <p>The JSON repository policy text associated with the repository.</p>
    #[serde(rename = "policyText")]
    #[serde(skip_serializing_if = "Option::is_none")]
    pub policy_text: Option<String>,
    /// <p>The registry ID associated with the request.</p>
    #[serde(rename = "registryId")]
    #[serde(skip_serializing_if = "Option::is_none")]
    pub registry_id: Option<String>,
    /// <p>The repository name associated with the request.</p>
    #[serde(rename = "repositoryName")]
    #[serde(skip_serializing_if = "Option::is_none")]
    pub repository_name: Option<String>,
}

/// <p>An object representing an Amazon ECR image.</p>
#[derive(Default, Debug, Clone, PartialEq, Deserialize)]
#[cfg_attr(any(test, feature = "serialize_structs"), derive(Serialize))]
pub struct Image {
    /// <p>An object containing the image tag and image digest associated with an image.</p>
    #[serde(rename = "imageId")]
    #[serde(skip_serializing_if = "Option::is_none")]
    pub image_id: Option<ImageIdentifier>,
    /// <p>The image manifest associated with the image.</p>
    #[serde(rename = "imageManifest")]
    #[serde(skip_serializing_if = "Option::is_none")]
    pub image_manifest: Option<String>,
    /// <p>The AWS account ID associated with the registry containing the image.</p>
    #[serde(rename = "registryId")]
    #[serde(skip_serializing_if = "Option::is_none")]
    pub registry_id: Option<String>,
    /// <p>The name of the repository associated with the image.</p>
    #[serde(rename = "repositoryName")]
    #[serde(skip_serializing_if = "Option::is_none")]
    pub repository_name: Option<String>,
}

/// <p>An object that describes an image returned by a <a>DescribeImages</a> operation.</p>
#[derive(Default, Debug, Clone, PartialEq, Deserialize)]
#[cfg_attr(any(test, feature = "serialize_structs"), derive(Serialize))]
pub struct ImageDetail {
    /// <p>The <code>sha256</code> digest of the image manifest.</p>
    #[serde(rename = "imageDigest")]
    #[serde(skip_serializing_if = "Option::is_none")]
    pub image_digest: Option<String>,
    /// <p>The date and time, expressed in standard JavaScript date format, at which the current image was pushed to the repository. </p>
    #[serde(rename = "imagePushedAt")]
    #[serde(skip_serializing_if = "Option::is_none")]
    pub image_pushed_at: Option<f64>,
    /// <p>A summary of the last completed image scan.</p>
    #[serde(rename = "imageScanFindingsSummary")]
    #[serde(skip_serializing_if = "Option::is_none")]
    pub image_scan_findings_summary: Option<ImageScanFindingsSummary>,
    /// <p>The current state of the scan.</p>
    #[serde(rename = "imageScanStatus")]
    #[serde(skip_serializing_if = "Option::is_none")]
    pub image_scan_status: Option<ImageScanStatus>,
    /// <p><p>The size, in bytes, of the image in the repository.</p> <note> <p>Beginning with Docker version 1.9, the Docker client compresses image layers before pushing them to a V2 Docker registry. The output of the <code>docker images</code> command shows the uncompressed image size, so it may return a larger image size than the image sizes returned by <a>DescribeImages</a>.</p> </note></p>
    #[serde(rename = "imageSizeInBytes")]
    #[serde(skip_serializing_if = "Option::is_none")]
    pub image_size_in_bytes: Option<i64>,
    /// <p>The list of tags associated with this image.</p>
    #[serde(rename = "imageTags")]
    #[serde(skip_serializing_if = "Option::is_none")]
    pub image_tags: Option<Vec<String>>,
    /// <p>The AWS account ID associated with the registry to which this image belongs.</p>
    #[serde(rename = "registryId")]
    #[serde(skip_serializing_if = "Option::is_none")]
    pub registry_id: Option<String>,
    /// <p>The name of the repository to which this image belongs.</p>
    #[serde(rename = "repositoryName")]
    #[serde(skip_serializing_if = "Option::is_none")]
    pub repository_name: Option<String>,
}

/// <p>An object representing an Amazon ECR image failure.</p>
#[derive(Default, Debug, Clone, PartialEq, Deserialize)]
#[cfg_attr(any(test, feature = "serialize_structs"), derive(Serialize))]
pub struct ImageFailure {
    /// <p>The code associated with the failure.</p>
    #[serde(rename = "failureCode")]
    #[serde(skip_serializing_if = "Option::is_none")]
    pub failure_code: Option<String>,
    /// <p>The reason for the failure.</p>
    #[serde(rename = "failureReason")]
    #[serde(skip_serializing_if = "Option::is_none")]
    pub failure_reason: Option<String>,
    /// <p>The image ID associated with the failure.</p>
    #[serde(rename = "imageId")]
    #[serde(skip_serializing_if = "Option::is_none")]
    pub image_id: Option<ImageIdentifier>,
}

/// <p>An object with identifying information for an Amazon ECR image.</p>
#[derive(Default, Debug, Clone, PartialEq, Serialize, Deserialize)]
pub struct ImageIdentifier {
    /// <p>The <code>sha256</code> digest of the image manifest.</p>
    #[serde(rename = "imageDigest")]
    #[serde(skip_serializing_if = "Option::is_none")]
    pub image_digest: Option<String>,
    /// <p>The tag used for the image.</p>
    #[serde(rename = "imageTag")]
    #[serde(skip_serializing_if = "Option::is_none")]
    pub image_tag: Option<String>,
}

/// <p>Contains information about an image scan finding.</p>
#[derive(Default, Debug, Clone, PartialEq, Deserialize)]
#[cfg_attr(any(test, feature = "serialize_structs"), derive(Serialize))]
pub struct ImageScanFinding {
    /// <p>A collection of attributes of the host from which the finding is generated.</p>
    #[serde(rename = "attributes")]
    #[serde(skip_serializing_if = "Option::is_none")]
    pub attributes: Option<Vec<Attribute>>,
    /// <p>The description of the finding.</p>
    #[serde(rename = "description")]
    #[serde(skip_serializing_if = "Option::is_none")]
    pub description: Option<String>,
    /// <p>The name associated with the finding, usually a CVE number.</p>
    #[serde(rename = "name")]
    #[serde(skip_serializing_if = "Option::is_none")]
    pub name: Option<String>,
    /// <p>The finding severity.</p>
    #[serde(rename = "severity")]
    #[serde(skip_serializing_if = "Option::is_none")]
    pub severity: Option<String>,
    /// <p>A link containing additional details about the security vulnerability.</p>
    #[serde(rename = "uri")]
    #[serde(skip_serializing_if = "Option::is_none")]
    pub uri: Option<String>,
}

/// <p>The details of an image scan.</p>
#[derive(Default, Debug, Clone, PartialEq, Deserialize)]
#[cfg_attr(any(test, feature = "serialize_structs"), derive(Serialize))]
pub struct ImageScanFindings {
    /// <p>The image vulnerability counts, sorted by severity.</p>
    #[serde(rename = "findingSeverityCounts")]
    #[serde(skip_serializing_if = "Option::is_none")]
    pub finding_severity_counts: Option<::std::collections::HashMap<String, i64>>,
    /// <p>The findings from the image scan.</p>
    #[serde(rename = "findings")]
    #[serde(skip_serializing_if = "Option::is_none")]
    pub findings: Option<Vec<ImageScanFinding>>,
    /// <p>The time of the last completed image scan.</p>
    #[serde(rename = "imageScanCompletedAt")]
    #[serde(skip_serializing_if = "Option::is_none")]
    pub image_scan_completed_at: Option<f64>,
    /// <p>The time when the vulnerability data was last scanned.</p>
    #[serde(rename = "vulnerabilitySourceUpdatedAt")]
    #[serde(skip_serializing_if = "Option::is_none")]
    pub vulnerability_source_updated_at: Option<f64>,
}

/// <p>A summary of the last completed image scan.</p>
#[derive(Default, Debug, Clone, PartialEq, Deserialize)]
#[cfg_attr(any(test, feature = "serialize_structs"), derive(Serialize))]
pub struct ImageScanFindingsSummary {
    /// <p>The image vulnerability counts, sorted by severity.</p>
    #[serde(rename = "findingSeverityCounts")]
    #[serde(skip_serializing_if = "Option::is_none")]
    pub finding_severity_counts: Option<::std::collections::HashMap<String, i64>>,
    /// <p>The time of the last completed image scan.</p>
    #[serde(rename = "imageScanCompletedAt")]
    #[serde(skip_serializing_if = "Option::is_none")]
    pub image_scan_completed_at: Option<f64>,
    /// <p>The time when the vulnerability data was last scanned.</p>
    #[serde(rename = "vulnerabilitySourceUpdatedAt")]
    #[serde(skip_serializing_if = "Option::is_none")]
    pub vulnerability_source_updated_at: Option<f64>,
}

/// <p>The current status of an image scan.</p>
#[derive(Default, Debug, Clone, PartialEq, Deserialize)]
#[cfg_attr(any(test, feature = "serialize_structs"), derive(Serialize))]
pub struct ImageScanStatus {
    /// <p>The description of the image scan status.</p>
    #[serde(rename = "description")]
    #[serde(skip_serializing_if = "Option::is_none")]
    pub description: Option<String>,
    /// <p>The current state of an image scan.</p>
    #[serde(rename = "status")]
    #[serde(skip_serializing_if = "Option::is_none")]
    pub status: Option<String>,
}

/// <p>The image scanning configuration for a repository.</p>
#[derive(Default, Debug, Clone, PartialEq, Serialize, Deserialize)]
pub struct ImageScanningConfiguration {
    /// <p>The setting that determines whether images are scanned after being pushed to a repository. If set to <code>true</code>, images will be scanned after being pushed. If this parameter is not specified, it will default to <code>false</code> and images will not be scanned unless a scan is manually started with the <a>StartImageScan</a> API.</p>
    #[serde(rename = "scanOnPush")]
    #[serde(skip_serializing_if = "Option::is_none")]
    pub scan_on_push: Option<bool>,
}

#[derive(Default, Debug, Clone, PartialEq, Serialize)]
#[cfg_attr(feature = "deserialize_structs", derive(Deserialize))]
pub struct InitiateLayerUploadRequest {
    /// <p>The AWS account ID associated with the registry to which you intend to upload layers. If you do not specify a registry, the default registry is assumed.</p>
    #[serde(rename = "registryId")]
    #[serde(skip_serializing_if = "Option::is_none")]
    pub registry_id: Option<String>,
    /// <p>The name of the repository to which you intend to upload layers.</p>
    #[serde(rename = "repositoryName")]
    pub repository_name: String,
}

#[derive(Default, Debug, Clone, PartialEq, Deserialize)]
#[cfg_attr(any(test, feature = "serialize_structs"), derive(Serialize))]
pub struct InitiateLayerUploadResponse {
    /// <p>The size, in bytes, that Amazon ECR expects future layer part uploads to be.</p>
    #[serde(rename = "partSize")]
    #[serde(skip_serializing_if = "Option::is_none")]
    pub part_size: Option<i64>,
    /// <p>The upload ID for the layer upload. This parameter is passed to further <a>UploadLayerPart</a> and <a>CompleteLayerUpload</a> operations.</p>
    #[serde(rename = "uploadId")]
    #[serde(skip_serializing_if = "Option::is_none")]
    pub upload_id: Option<String>,
}

/// <p>An object representing an Amazon ECR image layer.</p>
#[derive(Default, Debug, Clone, PartialEq, Deserialize)]
#[cfg_attr(any(test, feature = "serialize_structs"), derive(Serialize))]
pub struct Layer {
    /// <p>The availability status of the image layer.</p>
    #[serde(rename = "layerAvailability")]
    #[serde(skip_serializing_if = "Option::is_none")]
    pub layer_availability: Option<String>,
    /// <p>The <code>sha256</code> digest of the image layer.</p>
    #[serde(rename = "layerDigest")]
    #[serde(skip_serializing_if = "Option::is_none")]
    pub layer_digest: Option<String>,
    /// <p>The size, in bytes, of the image layer.</p>
    #[serde(rename = "layerSize")]
    #[serde(skip_serializing_if = "Option::is_none")]
    pub layer_size: Option<i64>,
    /// <p>The media type of the layer, such as <code>application/vnd.docker.image.rootfs.diff.tar.gzip</code> or <code>application/vnd.oci.image.layer.v1.tar+gzip</code>.</p>
    #[serde(rename = "mediaType")]
    #[serde(skip_serializing_if = "Option::is_none")]
    pub media_type: Option<String>,
}

/// <p>An object representing an Amazon ECR image layer failure.</p>
#[derive(Default, Debug, Clone, PartialEq, Deserialize)]
#[cfg_attr(any(test, feature = "serialize_structs"), derive(Serialize))]
pub struct LayerFailure {
    /// <p>The failure code associated with the failure.</p>
    #[serde(rename = "failureCode")]
    #[serde(skip_serializing_if = "Option::is_none")]
    pub failure_code: Option<String>,
    /// <p>The reason for the failure.</p>
    #[serde(rename = "failureReason")]
    #[serde(skip_serializing_if = "Option::is_none")]
    pub failure_reason: Option<String>,
    /// <p>The layer digest associated with the failure.</p>
    #[serde(rename = "layerDigest")]
    #[serde(skip_serializing_if = "Option::is_none")]
    pub layer_digest: Option<String>,
}

/// <p>The filter for the lifecycle policy preview.</p>
#[derive(Default, Debug, Clone, PartialEq, Serialize)]
#[cfg_attr(feature = "deserialize_structs", derive(Deserialize))]
pub struct LifecyclePolicyPreviewFilter {
    /// <p>The tag status of the image.</p>
    #[serde(rename = "tagStatus")]
    #[serde(skip_serializing_if = "Option::is_none")]
    pub tag_status: Option<String>,
}

/// <p>The result of the lifecycle policy preview.</p>
#[derive(Default, Debug, Clone, PartialEq, Deserialize)]
#[cfg_attr(any(test, feature = "serialize_structs"), derive(Serialize))]
pub struct LifecyclePolicyPreviewResult {
    /// <p>The type of action to be taken.</p>
    #[serde(rename = "action")]
    #[serde(skip_serializing_if = "Option::is_none")]
    pub action: Option<LifecyclePolicyRuleAction>,
    /// <p>The priority of the applied rule.</p>
    #[serde(rename = "appliedRulePriority")]
    #[serde(skip_serializing_if = "Option::is_none")]
    pub applied_rule_priority: Option<i64>,
    /// <p>The <code>sha256</code> digest of the image manifest.</p>
    #[serde(rename = "imageDigest")]
    #[serde(skip_serializing_if = "Option::is_none")]
    pub image_digest: Option<String>,
    /// <p>The date and time, expressed in standard JavaScript date format, at which the current image was pushed to the repository.</p>
    #[serde(rename = "imagePushedAt")]
    #[serde(skip_serializing_if = "Option::is_none")]
    pub image_pushed_at: Option<f64>,
    /// <p>The list of tags associated with this image.</p>
    #[serde(rename = "imageTags")]
    #[serde(skip_serializing_if = "Option::is_none")]
    pub image_tags: Option<Vec<String>>,
}

/// <p>The summary of the lifecycle policy preview request.</p>
#[derive(Default, Debug, Clone, PartialEq, Deserialize)]
#[cfg_attr(any(test, feature = "serialize_structs"), derive(Serialize))]
pub struct LifecyclePolicyPreviewSummary {
    /// <p>The number of expiring images.</p>
    #[serde(rename = "expiringImageTotalCount")]
    #[serde(skip_serializing_if = "Option::is_none")]
    pub expiring_image_total_count: Option<i64>,
}

/// <p>The type of action to be taken.</p>
#[derive(Default, Debug, Clone, PartialEq, Deserialize)]
#[cfg_attr(any(test, feature = "serialize_structs"), derive(Serialize))]
pub struct LifecyclePolicyRuleAction {
    /// <p>The type of action to be taken.</p>
    #[serde(rename = "type")]
    #[serde(skip_serializing_if = "Option::is_none")]
    pub type_: Option<String>,
}

/// <p>An object representing a filter on a <a>ListImages</a> operation.</p>
#[derive(Default, Debug, Clone, PartialEq, Serialize)]
#[cfg_attr(feature = "deserialize_structs", derive(Deserialize))]
pub struct ListImagesFilter {
    /// <p>The tag status with which to filter your <a>ListImages</a> results. You can filter results based on whether they are <code>TAGGED</code> or <code>UNTAGGED</code>.</p>
    #[serde(rename = "tagStatus")]
    #[serde(skip_serializing_if = "Option::is_none")]
    pub tag_status: Option<String>,
}

#[derive(Default, Debug, Clone, PartialEq, Serialize)]
#[cfg_attr(feature = "deserialize_structs", derive(Deserialize))]
pub struct ListImagesRequest {
    /// <p>The filter key and value with which to filter your <code>ListImages</code> results.</p>
    #[serde(rename = "filter")]
    #[serde(skip_serializing_if = "Option::is_none")]
    pub filter: Option<ListImagesFilter>,
    /// <p>The maximum number of image results returned by <code>ListImages</code> in paginated output. When this parameter is used, <code>ListImages</code> only returns <code>maxResults</code> results in a single page along with a <code>nextToken</code> response element. The remaining results of the initial request can be seen by sending another <code>ListImages</code> request with the returned <code>nextToken</code> value. This value can be between 1 and 1000. If this parameter is not used, then <code>ListImages</code> returns up to 100 results and a <code>nextToken</code> value, if applicable.</p>
    #[serde(rename = "maxResults")]
    #[serde(skip_serializing_if = "Option::is_none")]
    pub max_results: Option<i64>,
    /// <p><p>The <code>nextToken</code> value returned from a previous paginated <code>ListImages</code> request where <code>maxResults</code> was used and the results exceeded the value of that parameter. Pagination continues from the end of the previous results that returned the <code>nextToken</code> value. This value is <code>null</code> when there are no more results to return.</p> <note> <p>This token should be treated as an opaque identifier that is only used to retrieve the next items in a list and not for other programmatic purposes.</p> </note></p>
    #[serde(rename = "nextToken")]
    #[serde(skip_serializing_if = "Option::is_none")]
    pub next_token: Option<String>,
    /// <p>The AWS account ID associated with the registry that contains the repository in which to list images. If you do not specify a registry, the default registry is assumed.</p>
    #[serde(rename = "registryId")]
    #[serde(skip_serializing_if = "Option::is_none")]
    pub registry_id: Option<String>,
    /// <p>The repository with image IDs to be listed.</p>
    #[serde(rename = "repositoryName")]
    pub repository_name: String,
}

#[derive(Default, Debug, Clone, PartialEq, Deserialize)]
#[cfg_attr(any(test, feature = "serialize_structs"), derive(Serialize))]
pub struct ListImagesResponse {
    /// <p>The list of image IDs for the requested repository.</p>
    #[serde(rename = "imageIds")]
    #[serde(skip_serializing_if = "Option::is_none")]
    pub image_ids: Option<Vec<ImageIdentifier>>,
    /// <p>The <code>nextToken</code> value to include in a future <code>ListImages</code> request. When the results of a <code>ListImages</code> request exceed <code>maxResults</code>, this value can be used to retrieve the next page of results. This value is <code>null</code> when there are no more results to return.</p>
    #[serde(rename = "nextToken")]
    #[serde(skip_serializing_if = "Option::is_none")]
    pub next_token: Option<String>,
}

#[derive(Default, Debug, Clone, PartialEq, Serialize)]
#[cfg_attr(feature = "deserialize_structs", derive(Deserialize))]
pub struct ListTagsForResourceRequest {
    /// <p>The Amazon Resource Name (ARN) that identifies the resource for which to list the tags. Currently, the only supported resource is an Amazon ECR repository.</p>
    #[serde(rename = "resourceArn")]
    pub resource_arn: String,
}

#[derive(Default, Debug, Clone, PartialEq, Deserialize)]
#[cfg_attr(any(test, feature = "serialize_structs"), derive(Serialize))]
pub struct ListTagsForResourceResponse {
    /// <p>The tags for the resource.</p>
    #[serde(rename = "tags")]
    #[serde(skip_serializing_if = "Option::is_none")]
    pub tags: Option<Vec<Tag>>,
}

#[derive(Default, Debug, Clone, PartialEq, Serialize)]
#[cfg_attr(feature = "deserialize_structs", derive(Deserialize))]
pub struct PutImageRequest {
    /// <p>The image manifest corresponding to the image to be uploaded.</p>
    #[serde(rename = "imageManifest")]
    pub image_manifest: String,
    /// <p>The tag to associate with the image. This parameter is required for images that use the Docker Image Manifest V2 Schema 2 or OCI formats.</p>
    #[serde(rename = "imageTag")]
    #[serde(skip_serializing_if = "Option::is_none")]
    pub image_tag: Option<String>,
    /// <p>The AWS account ID associated with the registry that contains the repository in which to put the image. If you do not specify a registry, the default registry is assumed.</p>
    #[serde(rename = "registryId")]
    #[serde(skip_serializing_if = "Option::is_none")]
    pub registry_id: Option<String>,
    /// <p>The name of the repository in which to put the image.</p>
    #[serde(rename = "repositoryName")]
    pub repository_name: String,
}

#[derive(Default, Debug, Clone, PartialEq, Deserialize)]
#[cfg_attr(any(test, feature = "serialize_structs"), derive(Serialize))]
pub struct PutImageResponse {
    /// <p>Details of the image uploaded.</p>
    #[serde(rename = "image")]
    #[serde(skip_serializing_if = "Option::is_none")]
    pub image: Option<Image>,
}

#[derive(Default, Debug, Clone, PartialEq, Serialize)]
<<<<<<< HEAD
#[cfg_attr(feature = "deserialize_structs", derive(Deserialize))]
=======
pub struct PutImageScanningConfigurationRequest {
    /// <p>The image scanning configuration for the repository. This setting determines whether images are scanned for known vulnerabilities after being pushed to the repository.</p>
    #[serde(rename = "imageScanningConfiguration")]
    pub image_scanning_configuration: ImageScanningConfiguration,
    /// <p>The AWS account ID associated with the registry that contains the repository in which to update the image scanning configuration setting. If you do not specify a registry, the default registry is assumed.</p>
    #[serde(rename = "registryId")]
    #[serde(skip_serializing_if = "Option::is_none")]
    pub registry_id: Option<String>,
    /// <p>The name of the repository in which to update the image scanning configuration setting.</p>
    #[serde(rename = "repositoryName")]
    pub repository_name: String,
}

#[derive(Default, Debug, Clone, PartialEq, Deserialize)]
#[cfg_attr(any(test, feature = "serialize_structs"), derive(Serialize))]
pub struct PutImageScanningConfigurationResponse {
    /// <p>The image scanning configuration setting for the repository.</p>
    #[serde(rename = "imageScanningConfiguration")]
    #[serde(skip_serializing_if = "Option::is_none")]
    pub image_scanning_configuration: Option<ImageScanningConfiguration>,
    /// <p>The registry ID associated with the request.</p>
    #[serde(rename = "registryId")]
    #[serde(skip_serializing_if = "Option::is_none")]
    pub registry_id: Option<String>,
    /// <p>The repository name associated with the request.</p>
    #[serde(rename = "repositoryName")]
    #[serde(skip_serializing_if = "Option::is_none")]
    pub repository_name: Option<String>,
}

#[derive(Default, Debug, Clone, PartialEq, Serialize)]
>>>>>>> 36d57c13
pub struct PutImageTagMutabilityRequest {
    /// <p>The tag mutability setting for the repository. If <code>MUTABLE</code> is specified, image tags can be overwritten. If <code>IMMUTABLE</code> is specified, all image tags within the repository will be immutable which will prevent them from being overwritten.</p>
    #[serde(rename = "imageTagMutability")]
    pub image_tag_mutability: String,
    /// <p>The AWS account ID associated with the registry that contains the repository in which to update the image tag mutability settings. If you do not specify a registry, the default registry is assumed.</p>
    #[serde(rename = "registryId")]
    #[serde(skip_serializing_if = "Option::is_none")]
    pub registry_id: Option<String>,
    /// <p>The name of the repository in which to update the image tag mutability settings.</p>
    #[serde(rename = "repositoryName")]
    pub repository_name: String,
}

#[derive(Default, Debug, Clone, PartialEq, Deserialize)]
#[cfg_attr(any(test, feature = "serialize_structs"), derive(Serialize))]
pub struct PutImageTagMutabilityResponse {
    /// <p>The image tag mutability setting for the repository.</p>
    #[serde(rename = "imageTagMutability")]
    #[serde(skip_serializing_if = "Option::is_none")]
    pub image_tag_mutability: Option<String>,
    /// <p>The registry ID associated with the request.</p>
    #[serde(rename = "registryId")]
    #[serde(skip_serializing_if = "Option::is_none")]
    pub registry_id: Option<String>,
    /// <p>The repository name associated with the request.</p>
    #[serde(rename = "repositoryName")]
    #[serde(skip_serializing_if = "Option::is_none")]
    pub repository_name: Option<String>,
}

#[derive(Default, Debug, Clone, PartialEq, Serialize)]
#[cfg_attr(feature = "deserialize_structs", derive(Deserialize))]
pub struct PutLifecyclePolicyRequest {
    /// <p>The JSON repository policy text to apply to the repository.</p>
    #[serde(rename = "lifecyclePolicyText")]
    pub lifecycle_policy_text: String,
    /// <p>The AWS account ID associated with the registry that contains the repository. If you do&#x2028; not specify a registry, the default registry is assumed.</p>
    #[serde(rename = "registryId")]
    #[serde(skip_serializing_if = "Option::is_none")]
    pub registry_id: Option<String>,
    /// <p>The name of the repository to receive the policy.</p>
    #[serde(rename = "repositoryName")]
    pub repository_name: String,
}

#[derive(Default, Debug, Clone, PartialEq, Deserialize)]
#[cfg_attr(any(test, feature = "serialize_structs"), derive(Serialize))]
pub struct PutLifecyclePolicyResponse {
    /// <p>The JSON repository policy text.</p>
    #[serde(rename = "lifecyclePolicyText")]
    #[serde(skip_serializing_if = "Option::is_none")]
    pub lifecycle_policy_text: Option<String>,
    /// <p>The registry ID associated with the request.</p>
    #[serde(rename = "registryId")]
    #[serde(skip_serializing_if = "Option::is_none")]
    pub registry_id: Option<String>,
    /// <p>The repository name associated with the request.</p>
    #[serde(rename = "repositoryName")]
    #[serde(skip_serializing_if = "Option::is_none")]
    pub repository_name: Option<String>,
}

/// <p>An object representing a repository.</p>
#[derive(Default, Debug, Clone, PartialEq, Deserialize)]
#[cfg_attr(any(test, feature = "serialize_structs"), derive(Serialize))]
pub struct Repository {
    /// <p>The date and time, in JavaScript date format, when the repository was created.</p>
    #[serde(rename = "createdAt")]
    #[serde(skip_serializing_if = "Option::is_none")]
    pub created_at: Option<f64>,
    #[serde(rename = "imageScanningConfiguration")]
    #[serde(skip_serializing_if = "Option::is_none")]
    pub image_scanning_configuration: Option<ImageScanningConfiguration>,
    /// <p>The tag mutability setting for the repository.</p>
    #[serde(rename = "imageTagMutability")]
    #[serde(skip_serializing_if = "Option::is_none")]
    pub image_tag_mutability: Option<String>,
    /// <p>The AWS account ID associated with the registry that contains the repository.</p>
    #[serde(rename = "registryId")]
    #[serde(skip_serializing_if = "Option::is_none")]
    pub registry_id: Option<String>,
    /// <p>The Amazon Resource Name (ARN) that identifies the repository. The ARN contains the <code>arn:aws:ecr</code> namespace, followed by the region of the repository, AWS account ID of the repository owner, repository namespace, and repository name. For example, <code>arn:aws:ecr:region:012345678910:repository/test</code>.</p>
    #[serde(rename = "repositoryArn")]
    #[serde(skip_serializing_if = "Option::is_none")]
    pub repository_arn: Option<String>,
    /// <p>The name of the repository.</p>
    #[serde(rename = "repositoryName")]
    #[serde(skip_serializing_if = "Option::is_none")]
    pub repository_name: Option<String>,
    /// <p>The URI for the repository. You can use this URI for Docker <code>push</code> or <code>pull</code> operations.</p>
    #[serde(rename = "repositoryUri")]
    #[serde(skip_serializing_if = "Option::is_none")]
    pub repository_uri: Option<String>,
}

#[derive(Default, Debug, Clone, PartialEq, Serialize)]
#[cfg_attr(feature = "deserialize_structs", derive(Deserialize))]
pub struct SetRepositoryPolicyRequest {
    /// <p>If the policy you are attempting to set on a repository policy would prevent you from setting another policy in the future, you must force the <a>SetRepositoryPolicy</a> operation. This is intended to prevent accidental repository lock outs.</p>
    #[serde(rename = "force")]
    #[serde(skip_serializing_if = "Option::is_none")]
    pub force: Option<bool>,
    /// <p>The JSON repository policy text to apply to the repository. For more information, see <a href="https://docs.aws.amazon.com/AmazonECR/latest/userguide/RepositoryPolicyExamples.html">Amazon ECR Repository Policy Examples</a> in the <i>Amazon Elastic Container Registry User Guide</i>.</p>
    #[serde(rename = "policyText")]
    pub policy_text: String,
    /// <p>The AWS account ID associated with the registry that contains the repository. If you do not specify a registry, the default registry is assumed.</p>
    #[serde(rename = "registryId")]
    #[serde(skip_serializing_if = "Option::is_none")]
    pub registry_id: Option<String>,
    /// <p>The name of the repository to receive the policy.</p>
    #[serde(rename = "repositoryName")]
    pub repository_name: String,
}

#[derive(Default, Debug, Clone, PartialEq, Deserialize)]
#[cfg_attr(any(test, feature = "serialize_structs"), derive(Serialize))]
pub struct SetRepositoryPolicyResponse {
    /// <p>The JSON repository policy text applied to the repository.</p>
    #[serde(rename = "policyText")]
    #[serde(skip_serializing_if = "Option::is_none")]
    pub policy_text: Option<String>,
    /// <p>The registry ID associated with the request.</p>
    #[serde(rename = "registryId")]
    #[serde(skip_serializing_if = "Option::is_none")]
    pub registry_id: Option<String>,
    /// <p>The repository name associated with the request.</p>
    #[serde(rename = "repositoryName")]
    #[serde(skip_serializing_if = "Option::is_none")]
    pub repository_name: Option<String>,
}

#[derive(Default, Debug, Clone, PartialEq, Serialize)]
<<<<<<< HEAD
#[cfg_attr(feature = "deserialize_structs", derive(Deserialize))]
=======
pub struct StartImageScanRequest {
    #[serde(rename = "imageId")]
    pub image_id: ImageIdentifier,
    /// <p>The AWS account ID associated with the registry that contains the repository in which to start an image scan request. If you do not specify a registry, the default registry is assumed.</p>
    #[serde(rename = "registryId")]
    #[serde(skip_serializing_if = "Option::is_none")]
    pub registry_id: Option<String>,
    /// <p>The name of the repository that contains the images to scan.</p>
    #[serde(rename = "repositoryName")]
    pub repository_name: String,
}

#[derive(Default, Debug, Clone, PartialEq, Deserialize)]
#[cfg_attr(any(test, feature = "serialize_structs"), derive(Serialize))]
pub struct StartImageScanResponse {
    #[serde(rename = "imageId")]
    #[serde(skip_serializing_if = "Option::is_none")]
    pub image_id: Option<ImageIdentifier>,
    /// <p>The current state of the scan.</p>
    #[serde(rename = "imageScanStatus")]
    #[serde(skip_serializing_if = "Option::is_none")]
    pub image_scan_status: Option<ImageScanStatus>,
    /// <p>The registry ID associated with the request.</p>
    #[serde(rename = "registryId")]
    #[serde(skip_serializing_if = "Option::is_none")]
    pub registry_id: Option<String>,
    /// <p>The repository name associated with the request.</p>
    #[serde(rename = "repositoryName")]
    #[serde(skip_serializing_if = "Option::is_none")]
    pub repository_name: Option<String>,
}

#[derive(Default, Debug, Clone, PartialEq, Serialize)]
>>>>>>> 36d57c13
pub struct StartLifecyclePolicyPreviewRequest {
    /// <p>The policy to be evaluated against. If you do not specify a policy, the current policy for the repository is used.</p>
    #[serde(rename = "lifecyclePolicyText")]
    #[serde(skip_serializing_if = "Option::is_none")]
    pub lifecycle_policy_text: Option<String>,
    /// <p>The AWS account ID associated with the registry that contains the repository. If you do not specify a registry, the default registry is assumed.</p>
    #[serde(rename = "registryId")]
    #[serde(skip_serializing_if = "Option::is_none")]
    pub registry_id: Option<String>,
    /// <p>The name of the repository to be evaluated.</p>
    #[serde(rename = "repositoryName")]
    pub repository_name: String,
}

#[derive(Default, Debug, Clone, PartialEq, Deserialize)]
#[cfg_attr(any(test, feature = "serialize_structs"), derive(Serialize))]
pub struct StartLifecyclePolicyPreviewResponse {
    /// <p>The JSON repository policy text.</p>
    #[serde(rename = "lifecyclePolicyText")]
    #[serde(skip_serializing_if = "Option::is_none")]
    pub lifecycle_policy_text: Option<String>,
    /// <p>The registry ID associated with the request.</p>
    #[serde(rename = "registryId")]
    #[serde(skip_serializing_if = "Option::is_none")]
    pub registry_id: Option<String>,
    /// <p>The repository name associated with the request.</p>
    #[serde(rename = "repositoryName")]
    #[serde(skip_serializing_if = "Option::is_none")]
    pub repository_name: Option<String>,
    /// <p>The status of the lifecycle policy preview request.</p>
    #[serde(rename = "status")]
    #[serde(skip_serializing_if = "Option::is_none")]
    pub status: Option<String>,
}

/// <p>The metadata that you apply to a resource to help you categorize and organize them. Each tag consists of a key and an optional value, both of which you define. Tag keys can have a maximum character length of 128 characters, and tag values can have a maximum length of 256 characters.</p>
#[derive(Default, Debug, Clone, PartialEq, Serialize, Deserialize)]
pub struct Tag {
    /// <p>One part of a key-value pair that make up a tag. A <code>key</code> is a general label that acts like a category for more specific tag values.</p>
    #[serde(rename = "Key")]
    #[serde(skip_serializing_if = "Option::is_none")]
    pub key: Option<String>,
    /// <p>The optional part of a key-value pair that make up a tag. A <code>value</code> acts as a descriptor within a tag category (key).</p>
    #[serde(rename = "Value")]
    #[serde(skip_serializing_if = "Option::is_none")]
    pub value: Option<String>,
}

#[derive(Default, Debug, Clone, PartialEq, Serialize)]
#[cfg_attr(feature = "deserialize_structs", derive(Deserialize))]
pub struct TagResourceRequest {
    /// <p>The Amazon Resource Name (ARN) of the the resource to which to add tags. Currently, the only supported resource is an Amazon ECR repository.</p>
    #[serde(rename = "resourceArn")]
    pub resource_arn: String,
    /// <p>The tags to add to the resource. A tag is an array of key-value pairs. Tag keys can have a maximum character length of 128 characters, and tag values can have a maximum length of 256 characters.</p>
    #[serde(rename = "tags")]
    pub tags: Vec<Tag>,
}

#[derive(Default, Debug, Clone, PartialEq, Deserialize)]
#[cfg_attr(any(test, feature = "serialize_structs"), derive(Serialize))]
pub struct TagResourceResponse {}

#[derive(Default, Debug, Clone, PartialEq, Serialize)]
#[cfg_attr(feature = "deserialize_structs", derive(Deserialize))]
pub struct UntagResourceRequest {
    /// <p>The Amazon Resource Name (ARN) of the resource from which to remove tags. Currently, the only supported resource is an Amazon ECR repository.</p>
    #[serde(rename = "resourceArn")]
    pub resource_arn: String,
    /// <p>The keys of the tags to be removed.</p>
    #[serde(rename = "tagKeys")]
    pub tag_keys: Vec<String>,
}

#[derive(Default, Debug, Clone, PartialEq, Deserialize)]
#[cfg_attr(any(test, feature = "serialize_structs"), derive(Serialize))]
pub struct UntagResourceResponse {}

#[derive(Default, Debug, Clone, PartialEq, Serialize)]
#[cfg_attr(feature = "deserialize_structs", derive(Deserialize))]
pub struct UploadLayerPartRequest {
    /// <p>The base64-encoded layer part payload.</p>
    #[serde(rename = "layerPartBlob")]
    #[serde(
        deserialize_with = "::rusoto_core::serialization::SerdeBlob::deserialize_blob",
        serialize_with = "::rusoto_core::serialization::SerdeBlob::serialize_blob",
        default
    )]
    pub layer_part_blob: bytes::Bytes,
    /// <p>The integer value of the first byte of the layer part.</p>
    #[serde(rename = "partFirstByte")]
    pub part_first_byte: i64,
    /// <p>The integer value of the last byte of the layer part.</p>
    #[serde(rename = "partLastByte")]
    pub part_last_byte: i64,
    /// <p>The AWS account ID associated with the registry to which you are uploading layer parts. If you do not specify a registry, the default registry is assumed.</p>
    #[serde(rename = "registryId")]
    #[serde(skip_serializing_if = "Option::is_none")]
    pub registry_id: Option<String>,
    /// <p>The name of the repository to which you are uploading layer parts.</p>
    #[serde(rename = "repositoryName")]
    pub repository_name: String,
    /// <p>The upload ID from a previous <a>InitiateLayerUpload</a> operation to associate with the layer part upload.</p>
    #[serde(rename = "uploadId")]
    pub upload_id: String,
}

#[derive(Default, Debug, Clone, PartialEq, Deserialize)]
#[cfg_attr(any(test, feature = "serialize_structs"), derive(Serialize))]
pub struct UploadLayerPartResponse {
    /// <p>The integer value of the last byte received in the request.</p>
    #[serde(rename = "lastByteReceived")]
    #[serde(skip_serializing_if = "Option::is_none")]
    pub last_byte_received: Option<i64>,
    /// <p>The registry ID associated with the request.</p>
    #[serde(rename = "registryId")]
    #[serde(skip_serializing_if = "Option::is_none")]
    pub registry_id: Option<String>,
    /// <p>The repository name associated with the request.</p>
    #[serde(rename = "repositoryName")]
    #[serde(skip_serializing_if = "Option::is_none")]
    pub repository_name: Option<String>,
    /// <p>The upload ID associated with the request.</p>
    #[serde(rename = "uploadId")]
    #[serde(skip_serializing_if = "Option::is_none")]
    pub upload_id: Option<String>,
}

/// Errors returned by BatchCheckLayerAvailability
#[derive(Debug, PartialEq)]
pub enum BatchCheckLayerAvailabilityError {
    /// <p>The specified parameter is invalid. Review the available parameters for the API request.</p>
    InvalidParameter(String),
    /// <p>The specified repository could not be found. Check the spelling of the specified repository and ensure that you are performing operations on the correct registry.</p>
    RepositoryNotFound(String),
    /// <p>These errors are usually caused by a server-side issue.</p>
    Server(String),
}

impl BatchCheckLayerAvailabilityError {
    pub fn from_response(
        res: BufferedHttpResponse,
    ) -> RusotoError<BatchCheckLayerAvailabilityError> {
        if let Some(err) = proto::json::Error::parse(&res) {
            match err.typ.as_str() {
                "InvalidParameterException" => {
                    return RusotoError::Service(
                        BatchCheckLayerAvailabilityError::InvalidParameter(err.msg),
                    )
                }
                "RepositoryNotFoundException" => {
                    return RusotoError::Service(
                        BatchCheckLayerAvailabilityError::RepositoryNotFound(err.msg),
                    )
                }
                "ServerException" => {
                    return RusotoError::Service(BatchCheckLayerAvailabilityError::Server(err.msg))
                }
                "ValidationException" => return RusotoError::Validation(err.msg),
                _ => {}
            }
        }
        return RusotoError::Unknown(res);
    }
}
impl fmt::Display for BatchCheckLayerAvailabilityError {
    fn fmt(&self, f: &mut fmt::Formatter) -> fmt::Result {
        match *self {
            BatchCheckLayerAvailabilityError::InvalidParameter(ref cause) => write!(f, "{}", cause),
            BatchCheckLayerAvailabilityError::RepositoryNotFound(ref cause) => {
                write!(f, "{}", cause)
            }
            BatchCheckLayerAvailabilityError::Server(ref cause) => write!(f, "{}", cause),
        }
    }
}
impl Error for BatchCheckLayerAvailabilityError {}
/// Errors returned by BatchDeleteImage
#[derive(Debug, PartialEq)]
pub enum BatchDeleteImageError {
    /// <p>The specified parameter is invalid. Review the available parameters for the API request.</p>
    InvalidParameter(String),
    /// <p>The specified repository could not be found. Check the spelling of the specified repository and ensure that you are performing operations on the correct registry.</p>
    RepositoryNotFound(String),
    /// <p>These errors are usually caused by a server-side issue.</p>
    Server(String),
}

impl BatchDeleteImageError {
    pub fn from_response(res: BufferedHttpResponse) -> RusotoError<BatchDeleteImageError> {
        if let Some(err) = proto::json::Error::parse(&res) {
            match err.typ.as_str() {
                "InvalidParameterException" => {
                    return RusotoError::Service(BatchDeleteImageError::InvalidParameter(err.msg))
                }
                "RepositoryNotFoundException" => {
                    return RusotoError::Service(BatchDeleteImageError::RepositoryNotFound(err.msg))
                }
                "ServerException" => {
                    return RusotoError::Service(BatchDeleteImageError::Server(err.msg))
                }
                "ValidationException" => return RusotoError::Validation(err.msg),
                _ => {}
            }
        }
        return RusotoError::Unknown(res);
    }
}
impl fmt::Display for BatchDeleteImageError {
    fn fmt(&self, f: &mut fmt::Formatter) -> fmt::Result {
        match *self {
            BatchDeleteImageError::InvalidParameter(ref cause) => write!(f, "{}", cause),
            BatchDeleteImageError::RepositoryNotFound(ref cause) => write!(f, "{}", cause),
            BatchDeleteImageError::Server(ref cause) => write!(f, "{}", cause),
        }
    }
}
impl Error for BatchDeleteImageError {}
/// Errors returned by BatchGetImage
#[derive(Debug, PartialEq)]
pub enum BatchGetImageError {
    /// <p>The specified parameter is invalid. Review the available parameters for the API request.</p>
    InvalidParameter(String),
    /// <p>The specified repository could not be found. Check the spelling of the specified repository and ensure that you are performing operations on the correct registry.</p>
    RepositoryNotFound(String),
    /// <p>These errors are usually caused by a server-side issue.</p>
    Server(String),
}

impl BatchGetImageError {
    pub fn from_response(res: BufferedHttpResponse) -> RusotoError<BatchGetImageError> {
        if let Some(err) = proto::json::Error::parse(&res) {
            match err.typ.as_str() {
                "InvalidParameterException" => {
                    return RusotoError::Service(BatchGetImageError::InvalidParameter(err.msg))
                }
                "RepositoryNotFoundException" => {
                    return RusotoError::Service(BatchGetImageError::RepositoryNotFound(err.msg))
                }
                "ServerException" => {
                    return RusotoError::Service(BatchGetImageError::Server(err.msg))
                }
                "ValidationException" => return RusotoError::Validation(err.msg),
                _ => {}
            }
        }
        return RusotoError::Unknown(res);
    }
}
impl fmt::Display for BatchGetImageError {
    fn fmt(&self, f: &mut fmt::Formatter) -> fmt::Result {
        match *self {
            BatchGetImageError::InvalidParameter(ref cause) => write!(f, "{}", cause),
            BatchGetImageError::RepositoryNotFound(ref cause) => write!(f, "{}", cause),
            BatchGetImageError::Server(ref cause) => write!(f, "{}", cause),
        }
    }
}
impl Error for BatchGetImageError {}
/// Errors returned by CompleteLayerUpload
#[derive(Debug, PartialEq)]
pub enum CompleteLayerUploadError {
    /// <p>The specified layer upload does not contain any layer parts.</p>
    EmptyUpload(String),
    /// <p>The layer digest calculation performed by Amazon ECR upon receipt of the image layer does not match the digest specified.</p>
    InvalidLayer(String),
    /// <p>The specified parameter is invalid. Review the available parameters for the API request.</p>
    InvalidParameter(String),
    /// <p>The image layer already exists in the associated repository.</p>
    LayerAlreadyExists(String),
    /// <p>Layer parts must be at least 5 MiB in size.</p>
    LayerPartTooSmall(String),
    /// <p>The specified repository could not be found. Check the spelling of the specified repository and ensure that you are performing operations on the correct registry.</p>
    RepositoryNotFound(String),
    /// <p>These errors are usually caused by a server-side issue.</p>
    Server(String),
    /// <p>The upload could not be found, or the specified upload id is not valid for this repository.</p>
    UploadNotFound(String),
}

impl CompleteLayerUploadError {
    pub fn from_response(res: BufferedHttpResponse) -> RusotoError<CompleteLayerUploadError> {
        if let Some(err) = proto::json::Error::parse(&res) {
            match err.typ.as_str() {
                "EmptyUploadException" => {
                    return RusotoError::Service(CompleteLayerUploadError::EmptyUpload(err.msg))
                }
                "InvalidLayerException" => {
                    return RusotoError::Service(CompleteLayerUploadError::InvalidLayer(err.msg))
                }
                "InvalidParameterException" => {
                    return RusotoError::Service(CompleteLayerUploadError::InvalidParameter(
                        err.msg,
                    ))
                }
                "LayerAlreadyExistsException" => {
                    return RusotoError::Service(CompleteLayerUploadError::LayerAlreadyExists(
                        err.msg,
                    ))
                }
                "LayerPartTooSmallException" => {
                    return RusotoError::Service(CompleteLayerUploadError::LayerPartTooSmall(
                        err.msg,
                    ))
                }
                "RepositoryNotFoundException" => {
                    return RusotoError::Service(CompleteLayerUploadError::RepositoryNotFound(
                        err.msg,
                    ))
                }
                "ServerException" => {
                    return RusotoError::Service(CompleteLayerUploadError::Server(err.msg))
                }
                "UploadNotFoundException" => {
                    return RusotoError::Service(CompleteLayerUploadError::UploadNotFound(err.msg))
                }
                "ValidationException" => return RusotoError::Validation(err.msg),
                _ => {}
            }
        }
        return RusotoError::Unknown(res);
    }
}
impl fmt::Display for CompleteLayerUploadError {
    fn fmt(&self, f: &mut fmt::Formatter) -> fmt::Result {
        match *self {
            CompleteLayerUploadError::EmptyUpload(ref cause) => write!(f, "{}", cause),
            CompleteLayerUploadError::InvalidLayer(ref cause) => write!(f, "{}", cause),
            CompleteLayerUploadError::InvalidParameter(ref cause) => write!(f, "{}", cause),
            CompleteLayerUploadError::LayerAlreadyExists(ref cause) => write!(f, "{}", cause),
            CompleteLayerUploadError::LayerPartTooSmall(ref cause) => write!(f, "{}", cause),
            CompleteLayerUploadError::RepositoryNotFound(ref cause) => write!(f, "{}", cause),
            CompleteLayerUploadError::Server(ref cause) => write!(f, "{}", cause),
            CompleteLayerUploadError::UploadNotFound(ref cause) => write!(f, "{}", cause),
        }
    }
}
impl Error for CompleteLayerUploadError {}
/// Errors returned by CreateRepository
#[derive(Debug, PartialEq)]
pub enum CreateRepositoryError {
    /// <p>The specified parameter is invalid. Review the available parameters for the API request.</p>
    InvalidParameter(String),
    /// <p>An invalid parameter has been specified. Tag keys can have a maximum character length of 128 characters, and tag values can have a maximum length of 256 characters.</p>
    InvalidTagParameter(String),
    /// <p>The operation did not succeed because it would have exceeded a service limit for your account. For more information, see <a href="https://docs.aws.amazon.com/AmazonECR/latest/userguide/service_limits.html">Amazon ECR Default Service Limits</a> in the Amazon Elastic Container Registry User Guide.</p>
    LimitExceeded(String),
    /// <p>The specified repository already exists in the specified registry.</p>
    RepositoryAlreadyExists(String),
    /// <p>These errors are usually caused by a server-side issue.</p>
    Server(String),
    /// <p>The list of tags on the repository is over the limit. The maximum number of tags that can be applied to a repository is 50.</p>
    TooManyTags(String),
}

impl CreateRepositoryError {
    pub fn from_response(res: BufferedHttpResponse) -> RusotoError<CreateRepositoryError> {
        if let Some(err) = proto::json::Error::parse(&res) {
            match err.typ.as_str() {
                "InvalidParameterException" => {
                    return RusotoError::Service(CreateRepositoryError::InvalidParameter(err.msg))
                }
                "InvalidTagParameterException" => {
                    return RusotoError::Service(CreateRepositoryError::InvalidTagParameter(
                        err.msg,
                    ))
                }
                "LimitExceededException" => {
                    return RusotoError::Service(CreateRepositoryError::LimitExceeded(err.msg))
                }
                "RepositoryAlreadyExistsException" => {
                    return RusotoError::Service(CreateRepositoryError::RepositoryAlreadyExists(
                        err.msg,
                    ))
                }
                "ServerException" => {
                    return RusotoError::Service(CreateRepositoryError::Server(err.msg))
                }
                "TooManyTagsException" => {
                    return RusotoError::Service(CreateRepositoryError::TooManyTags(err.msg))
                }
                "ValidationException" => return RusotoError::Validation(err.msg),
                _ => {}
            }
        }
        return RusotoError::Unknown(res);
    }
}
impl fmt::Display for CreateRepositoryError {
    fn fmt(&self, f: &mut fmt::Formatter) -> fmt::Result {
        match *self {
            CreateRepositoryError::InvalidParameter(ref cause) => write!(f, "{}", cause),
            CreateRepositoryError::InvalidTagParameter(ref cause) => write!(f, "{}", cause),
            CreateRepositoryError::LimitExceeded(ref cause) => write!(f, "{}", cause),
            CreateRepositoryError::RepositoryAlreadyExists(ref cause) => write!(f, "{}", cause),
            CreateRepositoryError::Server(ref cause) => write!(f, "{}", cause),
            CreateRepositoryError::TooManyTags(ref cause) => write!(f, "{}", cause),
        }
    }
}
impl Error for CreateRepositoryError {}
/// Errors returned by DeleteLifecyclePolicy
#[derive(Debug, PartialEq)]
pub enum DeleteLifecyclePolicyError {
    /// <p>The specified parameter is invalid. Review the available parameters for the API request.</p>
    InvalidParameter(String),
    /// <p>The lifecycle policy could not be found, and no policy is set to the repository.</p>
    LifecyclePolicyNotFound(String),
    /// <p>The specified repository could not be found. Check the spelling of the specified repository and ensure that you are performing operations on the correct registry.</p>
    RepositoryNotFound(String),
    /// <p>These errors are usually caused by a server-side issue.</p>
    Server(String),
}

impl DeleteLifecyclePolicyError {
    pub fn from_response(res: BufferedHttpResponse) -> RusotoError<DeleteLifecyclePolicyError> {
        if let Some(err) = proto::json::Error::parse(&res) {
            match err.typ.as_str() {
                "InvalidParameterException" => {
                    return RusotoError::Service(DeleteLifecyclePolicyError::InvalidParameter(
                        err.msg,
                    ))
                }
                "LifecyclePolicyNotFoundException" => {
                    return RusotoError::Service(
                        DeleteLifecyclePolicyError::LifecyclePolicyNotFound(err.msg),
                    )
                }
                "RepositoryNotFoundException" => {
                    return RusotoError::Service(DeleteLifecyclePolicyError::RepositoryNotFound(
                        err.msg,
                    ))
                }
                "ServerException" => {
                    return RusotoError::Service(DeleteLifecyclePolicyError::Server(err.msg))
                }
                "ValidationException" => return RusotoError::Validation(err.msg),
                _ => {}
            }
        }
        return RusotoError::Unknown(res);
    }
}
impl fmt::Display for DeleteLifecyclePolicyError {
    fn fmt(&self, f: &mut fmt::Formatter) -> fmt::Result {
        match *self {
            DeleteLifecyclePolicyError::InvalidParameter(ref cause) => write!(f, "{}", cause),
            DeleteLifecyclePolicyError::LifecyclePolicyNotFound(ref cause) => {
                write!(f, "{}", cause)
            }
            DeleteLifecyclePolicyError::RepositoryNotFound(ref cause) => write!(f, "{}", cause),
            DeleteLifecyclePolicyError::Server(ref cause) => write!(f, "{}", cause),
        }
    }
}
impl Error for DeleteLifecyclePolicyError {}
/// Errors returned by DeleteRepository
#[derive(Debug, PartialEq)]
pub enum DeleteRepositoryError {
    /// <p>The specified parameter is invalid. Review the available parameters for the API request.</p>
    InvalidParameter(String),
    /// <p>The specified repository contains images. To delete a repository that contains images, you must force the deletion with the <code>force</code> parameter.</p>
    RepositoryNotEmpty(String),
    /// <p>The specified repository could not be found. Check the spelling of the specified repository and ensure that you are performing operations on the correct registry.</p>
    RepositoryNotFound(String),
    /// <p>These errors are usually caused by a server-side issue.</p>
    Server(String),
}

impl DeleteRepositoryError {
    pub fn from_response(res: BufferedHttpResponse) -> RusotoError<DeleteRepositoryError> {
        if let Some(err) = proto::json::Error::parse(&res) {
            match err.typ.as_str() {
                "InvalidParameterException" => {
                    return RusotoError::Service(DeleteRepositoryError::InvalidParameter(err.msg))
                }
                "RepositoryNotEmptyException" => {
                    return RusotoError::Service(DeleteRepositoryError::RepositoryNotEmpty(err.msg))
                }
                "RepositoryNotFoundException" => {
                    return RusotoError::Service(DeleteRepositoryError::RepositoryNotFound(err.msg))
                }
                "ServerException" => {
                    return RusotoError::Service(DeleteRepositoryError::Server(err.msg))
                }
                "ValidationException" => return RusotoError::Validation(err.msg),
                _ => {}
            }
        }
        return RusotoError::Unknown(res);
    }
}
impl fmt::Display for DeleteRepositoryError {
    fn fmt(&self, f: &mut fmt::Formatter) -> fmt::Result {
        match *self {
            DeleteRepositoryError::InvalidParameter(ref cause) => write!(f, "{}", cause),
            DeleteRepositoryError::RepositoryNotEmpty(ref cause) => write!(f, "{}", cause),
            DeleteRepositoryError::RepositoryNotFound(ref cause) => write!(f, "{}", cause),
            DeleteRepositoryError::Server(ref cause) => write!(f, "{}", cause),
        }
    }
}
impl Error for DeleteRepositoryError {}
/// Errors returned by DeleteRepositoryPolicy
#[derive(Debug, PartialEq)]
pub enum DeleteRepositoryPolicyError {
    /// <p>The specified parameter is invalid. Review the available parameters for the API request.</p>
    InvalidParameter(String),
    /// <p>The specified repository could not be found. Check the spelling of the specified repository and ensure that you are performing operations on the correct registry.</p>
    RepositoryNotFound(String),
    /// <p>The specified repository and registry combination does not have an associated repository policy.</p>
    RepositoryPolicyNotFound(String),
    /// <p>These errors are usually caused by a server-side issue.</p>
    Server(String),
}

impl DeleteRepositoryPolicyError {
    pub fn from_response(res: BufferedHttpResponse) -> RusotoError<DeleteRepositoryPolicyError> {
        if let Some(err) = proto::json::Error::parse(&res) {
            match err.typ.as_str() {
                "InvalidParameterException" => {
                    return RusotoError::Service(DeleteRepositoryPolicyError::InvalidParameter(
                        err.msg,
                    ))
                }
                "RepositoryNotFoundException" => {
                    return RusotoError::Service(DeleteRepositoryPolicyError::RepositoryNotFound(
                        err.msg,
                    ))
                }
                "RepositoryPolicyNotFoundException" => {
                    return RusotoError::Service(
                        DeleteRepositoryPolicyError::RepositoryPolicyNotFound(err.msg),
                    )
                }
                "ServerException" => {
                    return RusotoError::Service(DeleteRepositoryPolicyError::Server(err.msg))
                }
                "ValidationException" => return RusotoError::Validation(err.msg),
                _ => {}
            }
        }
        return RusotoError::Unknown(res);
    }
}
impl fmt::Display for DeleteRepositoryPolicyError {
    fn fmt(&self, f: &mut fmt::Formatter) -> fmt::Result {
        match *self {
            DeleteRepositoryPolicyError::InvalidParameter(ref cause) => write!(f, "{}", cause),
            DeleteRepositoryPolicyError::RepositoryNotFound(ref cause) => write!(f, "{}", cause),
            DeleteRepositoryPolicyError::RepositoryPolicyNotFound(ref cause) => {
                write!(f, "{}", cause)
            }
            DeleteRepositoryPolicyError::Server(ref cause) => write!(f, "{}", cause),
        }
    }
}
impl Error for DeleteRepositoryPolicyError {}
/// Errors returned by DescribeImageScanFindings
#[derive(Debug, PartialEq)]
pub enum DescribeImageScanFindingsError {
    /// <p>The image requested does not exist in the specified repository.</p>
    ImageNotFound(String),
    /// <p>The specified parameter is invalid. Review the available parameters for the API request.</p>
    InvalidParameter(String),
    /// <p>The specified repository could not be found. Check the spelling of the specified repository and ensure that you are performing operations on the correct registry.</p>
    RepositoryNotFound(String),
    /// <p>The specified image scan could not be found. Ensure that image scanning is enabled on the repository and try again.</p>
    ScanNotFound(String),
    /// <p>These errors are usually caused by a server-side issue.</p>
    Server(String),
}

impl DescribeImageScanFindingsError {
    pub fn from_response(res: BufferedHttpResponse) -> RusotoError<DescribeImageScanFindingsError> {
        if let Some(err) = proto::json::Error::parse(&res) {
            match err.typ.as_str() {
                "ImageNotFoundException" => {
                    return RusotoError::Service(DescribeImageScanFindingsError::ImageNotFound(
                        err.msg,
                    ))
                }
                "InvalidParameterException" => {
                    return RusotoError::Service(DescribeImageScanFindingsError::InvalidParameter(
                        err.msg,
                    ))
                }
                "RepositoryNotFoundException" => {
                    return RusotoError::Service(
                        DescribeImageScanFindingsError::RepositoryNotFound(err.msg),
                    )
                }
                "ScanNotFoundException" => {
                    return RusotoError::Service(DescribeImageScanFindingsError::ScanNotFound(
                        err.msg,
                    ))
                }
                "ServerException" => {
                    return RusotoError::Service(DescribeImageScanFindingsError::Server(err.msg))
                }
                "ValidationException" => return RusotoError::Validation(err.msg),
                _ => {}
            }
        }
        return RusotoError::Unknown(res);
    }
}
impl fmt::Display for DescribeImageScanFindingsError {
    fn fmt(&self, f: &mut fmt::Formatter) -> fmt::Result {
        match *self {
            DescribeImageScanFindingsError::ImageNotFound(ref cause) => write!(f, "{}", cause),
            DescribeImageScanFindingsError::InvalidParameter(ref cause) => write!(f, "{}", cause),
            DescribeImageScanFindingsError::RepositoryNotFound(ref cause) => write!(f, "{}", cause),
            DescribeImageScanFindingsError::ScanNotFound(ref cause) => write!(f, "{}", cause),
            DescribeImageScanFindingsError::Server(ref cause) => write!(f, "{}", cause),
        }
    }
}
impl Error for DescribeImageScanFindingsError {}
/// Errors returned by DescribeImages
#[derive(Debug, PartialEq)]
pub enum DescribeImagesError {
    /// <p>The image requested does not exist in the specified repository.</p>
    ImageNotFound(String),
    /// <p>The specified parameter is invalid. Review the available parameters for the API request.</p>
    InvalidParameter(String),
    /// <p>The specified repository could not be found. Check the spelling of the specified repository and ensure that you are performing operations on the correct registry.</p>
    RepositoryNotFound(String),
    /// <p>These errors are usually caused by a server-side issue.</p>
    Server(String),
}

impl DescribeImagesError {
    pub fn from_response(res: BufferedHttpResponse) -> RusotoError<DescribeImagesError> {
        if let Some(err) = proto::json::Error::parse(&res) {
            match err.typ.as_str() {
                "ImageNotFoundException" => {
                    return RusotoError::Service(DescribeImagesError::ImageNotFound(err.msg))
                }
                "InvalidParameterException" => {
                    return RusotoError::Service(DescribeImagesError::InvalidParameter(err.msg))
                }
                "RepositoryNotFoundException" => {
                    return RusotoError::Service(DescribeImagesError::RepositoryNotFound(err.msg))
                }
                "ServerException" => {
                    return RusotoError::Service(DescribeImagesError::Server(err.msg))
                }
                "ValidationException" => return RusotoError::Validation(err.msg),
                _ => {}
            }
        }
        return RusotoError::Unknown(res);
    }
}
impl fmt::Display for DescribeImagesError {
    fn fmt(&self, f: &mut fmt::Formatter) -> fmt::Result {
        match *self {
            DescribeImagesError::ImageNotFound(ref cause) => write!(f, "{}", cause),
            DescribeImagesError::InvalidParameter(ref cause) => write!(f, "{}", cause),
            DescribeImagesError::RepositoryNotFound(ref cause) => write!(f, "{}", cause),
            DescribeImagesError::Server(ref cause) => write!(f, "{}", cause),
        }
    }
}
impl Error for DescribeImagesError {}
/// Errors returned by DescribeRepositories
#[derive(Debug, PartialEq)]
pub enum DescribeRepositoriesError {
    /// <p>The specified parameter is invalid. Review the available parameters for the API request.</p>
    InvalidParameter(String),
    /// <p>The specified repository could not be found. Check the spelling of the specified repository and ensure that you are performing operations on the correct registry.</p>
    RepositoryNotFound(String),
    /// <p>These errors are usually caused by a server-side issue.</p>
    Server(String),
}

impl DescribeRepositoriesError {
    pub fn from_response(res: BufferedHttpResponse) -> RusotoError<DescribeRepositoriesError> {
        if let Some(err) = proto::json::Error::parse(&res) {
            match err.typ.as_str() {
                "InvalidParameterException" => {
                    return RusotoError::Service(DescribeRepositoriesError::InvalidParameter(
                        err.msg,
                    ))
                }
                "RepositoryNotFoundException" => {
                    return RusotoError::Service(DescribeRepositoriesError::RepositoryNotFound(
                        err.msg,
                    ))
                }
                "ServerException" => {
                    return RusotoError::Service(DescribeRepositoriesError::Server(err.msg))
                }
                "ValidationException" => return RusotoError::Validation(err.msg),
                _ => {}
            }
        }
        return RusotoError::Unknown(res);
    }
}
impl fmt::Display for DescribeRepositoriesError {
    fn fmt(&self, f: &mut fmt::Formatter) -> fmt::Result {
        match *self {
            DescribeRepositoriesError::InvalidParameter(ref cause) => write!(f, "{}", cause),
            DescribeRepositoriesError::RepositoryNotFound(ref cause) => write!(f, "{}", cause),
            DescribeRepositoriesError::Server(ref cause) => write!(f, "{}", cause),
        }
    }
}
impl Error for DescribeRepositoriesError {}
/// Errors returned by GetAuthorizationToken
#[derive(Debug, PartialEq)]
pub enum GetAuthorizationTokenError {
    /// <p>The specified parameter is invalid. Review the available parameters for the API request.</p>
    InvalidParameter(String),
    /// <p>These errors are usually caused by a server-side issue.</p>
    Server(String),
}

impl GetAuthorizationTokenError {
    pub fn from_response(res: BufferedHttpResponse) -> RusotoError<GetAuthorizationTokenError> {
        if let Some(err) = proto::json::Error::parse(&res) {
            match err.typ.as_str() {
                "InvalidParameterException" => {
                    return RusotoError::Service(GetAuthorizationTokenError::InvalidParameter(
                        err.msg,
                    ))
                }
                "ServerException" => {
                    return RusotoError::Service(GetAuthorizationTokenError::Server(err.msg))
                }
                "ValidationException" => return RusotoError::Validation(err.msg),
                _ => {}
            }
        }
        return RusotoError::Unknown(res);
    }
}
impl fmt::Display for GetAuthorizationTokenError {
    fn fmt(&self, f: &mut fmt::Formatter) -> fmt::Result {
        match *self {
            GetAuthorizationTokenError::InvalidParameter(ref cause) => write!(f, "{}", cause),
            GetAuthorizationTokenError::Server(ref cause) => write!(f, "{}", cause),
        }
    }
}
impl Error for GetAuthorizationTokenError {}
/// Errors returned by GetDownloadUrlForLayer
#[derive(Debug, PartialEq)]
pub enum GetDownloadUrlForLayerError {
    /// <p>The specified parameter is invalid. Review the available parameters for the API request.</p>
    InvalidParameter(String),
    /// <p>The specified layer is not available because it is not associated with an image. Unassociated image layers may be cleaned up at any time.</p>
    LayerInaccessible(String),
    /// <p>The specified layers could not be found, or the specified layer is not valid for this repository.</p>
    LayersNotFound(String),
    /// <p>The specified repository could not be found. Check the spelling of the specified repository and ensure that you are performing operations on the correct registry.</p>
    RepositoryNotFound(String),
    /// <p>These errors are usually caused by a server-side issue.</p>
    Server(String),
}

impl GetDownloadUrlForLayerError {
    pub fn from_response(res: BufferedHttpResponse) -> RusotoError<GetDownloadUrlForLayerError> {
        if let Some(err) = proto::json::Error::parse(&res) {
            match err.typ.as_str() {
                "InvalidParameterException" => {
                    return RusotoError::Service(GetDownloadUrlForLayerError::InvalidParameter(
                        err.msg,
                    ))
                }
                "LayerInaccessibleException" => {
                    return RusotoError::Service(GetDownloadUrlForLayerError::LayerInaccessible(
                        err.msg,
                    ))
                }
                "LayersNotFoundException" => {
                    return RusotoError::Service(GetDownloadUrlForLayerError::LayersNotFound(
                        err.msg,
                    ))
                }
                "RepositoryNotFoundException" => {
                    return RusotoError::Service(GetDownloadUrlForLayerError::RepositoryNotFound(
                        err.msg,
                    ))
                }
                "ServerException" => {
                    return RusotoError::Service(GetDownloadUrlForLayerError::Server(err.msg))
                }
                "ValidationException" => return RusotoError::Validation(err.msg),
                _ => {}
            }
        }
        return RusotoError::Unknown(res);
    }
}
impl fmt::Display for GetDownloadUrlForLayerError {
    fn fmt(&self, f: &mut fmt::Formatter) -> fmt::Result {
        match *self {
            GetDownloadUrlForLayerError::InvalidParameter(ref cause) => write!(f, "{}", cause),
            GetDownloadUrlForLayerError::LayerInaccessible(ref cause) => write!(f, "{}", cause),
            GetDownloadUrlForLayerError::LayersNotFound(ref cause) => write!(f, "{}", cause),
            GetDownloadUrlForLayerError::RepositoryNotFound(ref cause) => write!(f, "{}", cause),
            GetDownloadUrlForLayerError::Server(ref cause) => write!(f, "{}", cause),
        }
    }
}
impl Error for GetDownloadUrlForLayerError {}
/// Errors returned by GetLifecyclePolicy
#[derive(Debug, PartialEq)]
pub enum GetLifecyclePolicyError {
    /// <p>The specified parameter is invalid. Review the available parameters for the API request.</p>
    InvalidParameter(String),
    /// <p>The lifecycle policy could not be found, and no policy is set to the repository.</p>
    LifecyclePolicyNotFound(String),
    /// <p>The specified repository could not be found. Check the spelling of the specified repository and ensure that you are performing operations on the correct registry.</p>
    RepositoryNotFound(String),
    /// <p>These errors are usually caused by a server-side issue.</p>
    Server(String),
}

impl GetLifecyclePolicyError {
    pub fn from_response(res: BufferedHttpResponse) -> RusotoError<GetLifecyclePolicyError> {
        if let Some(err) = proto::json::Error::parse(&res) {
            match err.typ.as_str() {
                "InvalidParameterException" => {
                    return RusotoError::Service(GetLifecyclePolicyError::InvalidParameter(err.msg))
                }
                "LifecyclePolicyNotFoundException" => {
                    return RusotoError::Service(GetLifecyclePolicyError::LifecyclePolicyNotFound(
                        err.msg,
                    ))
                }
                "RepositoryNotFoundException" => {
                    return RusotoError::Service(GetLifecyclePolicyError::RepositoryNotFound(
                        err.msg,
                    ))
                }
                "ServerException" => {
                    return RusotoError::Service(GetLifecyclePolicyError::Server(err.msg))
                }
                "ValidationException" => return RusotoError::Validation(err.msg),
                _ => {}
            }
        }
        return RusotoError::Unknown(res);
    }
}
impl fmt::Display for GetLifecyclePolicyError {
    fn fmt(&self, f: &mut fmt::Formatter) -> fmt::Result {
        match *self {
            GetLifecyclePolicyError::InvalidParameter(ref cause) => write!(f, "{}", cause),
            GetLifecyclePolicyError::LifecyclePolicyNotFound(ref cause) => write!(f, "{}", cause),
            GetLifecyclePolicyError::RepositoryNotFound(ref cause) => write!(f, "{}", cause),
            GetLifecyclePolicyError::Server(ref cause) => write!(f, "{}", cause),
        }
    }
}
impl Error for GetLifecyclePolicyError {}
/// Errors returned by GetLifecyclePolicyPreview
#[derive(Debug, PartialEq)]
pub enum GetLifecyclePolicyPreviewError {
    /// <p>The specified parameter is invalid. Review the available parameters for the API request.</p>
    InvalidParameter(String),
    /// <p>There is no dry run for this repository.</p>
    LifecyclePolicyPreviewNotFound(String),
    /// <p>The specified repository could not be found. Check the spelling of the specified repository and ensure that you are performing operations on the correct registry.</p>
    RepositoryNotFound(String),
    /// <p>These errors are usually caused by a server-side issue.</p>
    Server(String),
}

impl GetLifecyclePolicyPreviewError {
    pub fn from_response(res: BufferedHttpResponse) -> RusotoError<GetLifecyclePolicyPreviewError> {
        if let Some(err) = proto::json::Error::parse(&res) {
            match err.typ.as_str() {
                "InvalidParameterException" => {
                    return RusotoError::Service(GetLifecyclePolicyPreviewError::InvalidParameter(
                        err.msg,
                    ))
                }
                "LifecyclePolicyPreviewNotFoundException" => {
                    return RusotoError::Service(
                        GetLifecyclePolicyPreviewError::LifecyclePolicyPreviewNotFound(err.msg),
                    )
                }
                "RepositoryNotFoundException" => {
                    return RusotoError::Service(
                        GetLifecyclePolicyPreviewError::RepositoryNotFound(err.msg),
                    )
                }
                "ServerException" => {
                    return RusotoError::Service(GetLifecyclePolicyPreviewError::Server(err.msg))
                }
                "ValidationException" => return RusotoError::Validation(err.msg),
                _ => {}
            }
        }
        return RusotoError::Unknown(res);
    }
}
impl fmt::Display for GetLifecyclePolicyPreviewError {
    fn fmt(&self, f: &mut fmt::Formatter) -> fmt::Result {
        match *self {
            GetLifecyclePolicyPreviewError::InvalidParameter(ref cause) => write!(f, "{}", cause),
            GetLifecyclePolicyPreviewError::LifecyclePolicyPreviewNotFound(ref cause) => {
                write!(f, "{}", cause)
            }
            GetLifecyclePolicyPreviewError::RepositoryNotFound(ref cause) => write!(f, "{}", cause),
            GetLifecyclePolicyPreviewError::Server(ref cause) => write!(f, "{}", cause),
        }
    }
}
impl Error for GetLifecyclePolicyPreviewError {}
/// Errors returned by GetRepositoryPolicy
#[derive(Debug, PartialEq)]
pub enum GetRepositoryPolicyError {
    /// <p>The specified parameter is invalid. Review the available parameters for the API request.</p>
    InvalidParameter(String),
    /// <p>The specified repository could not be found. Check the spelling of the specified repository and ensure that you are performing operations on the correct registry.</p>
    RepositoryNotFound(String),
    /// <p>The specified repository and registry combination does not have an associated repository policy.</p>
    RepositoryPolicyNotFound(String),
    /// <p>These errors are usually caused by a server-side issue.</p>
    Server(String),
}

impl GetRepositoryPolicyError {
    pub fn from_response(res: BufferedHttpResponse) -> RusotoError<GetRepositoryPolicyError> {
        if let Some(err) = proto::json::Error::parse(&res) {
            match err.typ.as_str() {
                "InvalidParameterException" => {
                    return RusotoError::Service(GetRepositoryPolicyError::InvalidParameter(
                        err.msg,
                    ))
                }
                "RepositoryNotFoundException" => {
                    return RusotoError::Service(GetRepositoryPolicyError::RepositoryNotFound(
                        err.msg,
                    ))
                }
                "RepositoryPolicyNotFoundException" => {
                    return RusotoError::Service(
                        GetRepositoryPolicyError::RepositoryPolicyNotFound(err.msg),
                    )
                }
                "ServerException" => {
                    return RusotoError::Service(GetRepositoryPolicyError::Server(err.msg))
                }
                "ValidationException" => return RusotoError::Validation(err.msg),
                _ => {}
            }
        }
        return RusotoError::Unknown(res);
    }
}
impl fmt::Display for GetRepositoryPolicyError {
    fn fmt(&self, f: &mut fmt::Formatter) -> fmt::Result {
        match *self {
            GetRepositoryPolicyError::InvalidParameter(ref cause) => write!(f, "{}", cause),
            GetRepositoryPolicyError::RepositoryNotFound(ref cause) => write!(f, "{}", cause),
            GetRepositoryPolicyError::RepositoryPolicyNotFound(ref cause) => write!(f, "{}", cause),
            GetRepositoryPolicyError::Server(ref cause) => write!(f, "{}", cause),
        }
    }
}
impl Error for GetRepositoryPolicyError {}
/// Errors returned by InitiateLayerUpload
#[derive(Debug, PartialEq)]
pub enum InitiateLayerUploadError {
    /// <p>The specified parameter is invalid. Review the available parameters for the API request.</p>
    InvalidParameter(String),
    /// <p>The specified repository could not be found. Check the spelling of the specified repository and ensure that you are performing operations on the correct registry.</p>
    RepositoryNotFound(String),
    /// <p>These errors are usually caused by a server-side issue.</p>
    Server(String),
}

impl InitiateLayerUploadError {
    pub fn from_response(res: BufferedHttpResponse) -> RusotoError<InitiateLayerUploadError> {
        if let Some(err) = proto::json::Error::parse(&res) {
            match err.typ.as_str() {
                "InvalidParameterException" => {
                    return RusotoError::Service(InitiateLayerUploadError::InvalidParameter(
                        err.msg,
                    ))
                }
                "RepositoryNotFoundException" => {
                    return RusotoError::Service(InitiateLayerUploadError::RepositoryNotFound(
                        err.msg,
                    ))
                }
                "ServerException" => {
                    return RusotoError::Service(InitiateLayerUploadError::Server(err.msg))
                }
                "ValidationException" => return RusotoError::Validation(err.msg),
                _ => {}
            }
        }
        return RusotoError::Unknown(res);
    }
}
impl fmt::Display for InitiateLayerUploadError {
    fn fmt(&self, f: &mut fmt::Formatter) -> fmt::Result {
        match *self {
            InitiateLayerUploadError::InvalidParameter(ref cause) => write!(f, "{}", cause),
            InitiateLayerUploadError::RepositoryNotFound(ref cause) => write!(f, "{}", cause),
            InitiateLayerUploadError::Server(ref cause) => write!(f, "{}", cause),
        }
    }
}
impl Error for InitiateLayerUploadError {}
/// Errors returned by ListImages
#[derive(Debug, PartialEq)]
pub enum ListImagesError {
    /// <p>The specified parameter is invalid. Review the available parameters for the API request.</p>
    InvalidParameter(String),
    /// <p>The specified repository could not be found. Check the spelling of the specified repository and ensure that you are performing operations on the correct registry.</p>
    RepositoryNotFound(String),
    /// <p>These errors are usually caused by a server-side issue.</p>
    Server(String),
}

impl ListImagesError {
    pub fn from_response(res: BufferedHttpResponse) -> RusotoError<ListImagesError> {
        if let Some(err) = proto::json::Error::parse(&res) {
            match err.typ.as_str() {
                "InvalidParameterException" => {
                    return RusotoError::Service(ListImagesError::InvalidParameter(err.msg))
                }
                "RepositoryNotFoundException" => {
                    return RusotoError::Service(ListImagesError::RepositoryNotFound(err.msg))
                }
                "ServerException" => return RusotoError::Service(ListImagesError::Server(err.msg)),
                "ValidationException" => return RusotoError::Validation(err.msg),
                _ => {}
            }
        }
        return RusotoError::Unknown(res);
    }
}
impl fmt::Display for ListImagesError {
    fn fmt(&self, f: &mut fmt::Formatter) -> fmt::Result {
        match *self {
            ListImagesError::InvalidParameter(ref cause) => write!(f, "{}", cause),
            ListImagesError::RepositoryNotFound(ref cause) => write!(f, "{}", cause),
            ListImagesError::Server(ref cause) => write!(f, "{}", cause),
        }
    }
}
impl Error for ListImagesError {}
/// Errors returned by ListTagsForResource
#[derive(Debug, PartialEq)]
pub enum ListTagsForResourceError {
    /// <p>The specified parameter is invalid. Review the available parameters for the API request.</p>
    InvalidParameter(String),
    /// <p>The specified repository could not be found. Check the spelling of the specified repository and ensure that you are performing operations on the correct registry.</p>
    RepositoryNotFound(String),
    /// <p>These errors are usually caused by a server-side issue.</p>
    Server(String),
}

impl ListTagsForResourceError {
    pub fn from_response(res: BufferedHttpResponse) -> RusotoError<ListTagsForResourceError> {
        if let Some(err) = proto::json::Error::parse(&res) {
            match err.typ.as_str() {
                "InvalidParameterException" => {
                    return RusotoError::Service(ListTagsForResourceError::InvalidParameter(
                        err.msg,
                    ))
                }
                "RepositoryNotFoundException" => {
                    return RusotoError::Service(ListTagsForResourceError::RepositoryNotFound(
                        err.msg,
                    ))
                }
                "ServerException" => {
                    return RusotoError::Service(ListTagsForResourceError::Server(err.msg))
                }
                "ValidationException" => return RusotoError::Validation(err.msg),
                _ => {}
            }
        }
        return RusotoError::Unknown(res);
    }
}
impl fmt::Display for ListTagsForResourceError {
    fn fmt(&self, f: &mut fmt::Formatter) -> fmt::Result {
        match *self {
            ListTagsForResourceError::InvalidParameter(ref cause) => write!(f, "{}", cause),
            ListTagsForResourceError::RepositoryNotFound(ref cause) => write!(f, "{}", cause),
            ListTagsForResourceError::Server(ref cause) => write!(f, "{}", cause),
        }
    }
}
impl Error for ListTagsForResourceError {}
/// Errors returned by PutImage
#[derive(Debug, PartialEq)]
pub enum PutImageError {
    /// <p>The specified image has already been pushed, and there were no changes to the manifest or image tag after the last push.</p>
    ImageAlreadyExists(String),
    /// <p>The specified image is tagged with a tag that already exists. The repository is configured for tag immutability.</p>
    ImageTagAlreadyExists(String),
    /// <p>The specified parameter is invalid. Review the available parameters for the API request.</p>
    InvalidParameter(String),
    /// <p>The specified layers could not be found, or the specified layer is not valid for this repository.</p>
    LayersNotFound(String),
    /// <p>The operation did not succeed because it would have exceeded a service limit for your account. For more information, see <a href="https://docs.aws.amazon.com/AmazonECR/latest/userguide/service_limits.html">Amazon ECR Default Service Limits</a> in the Amazon Elastic Container Registry User Guide.</p>
    LimitExceeded(String),
    /// <p>The specified repository could not be found. Check the spelling of the specified repository and ensure that you are performing operations on the correct registry.</p>
    RepositoryNotFound(String),
    /// <p>These errors are usually caused by a server-side issue.</p>
    Server(String),
}

impl PutImageError {
    pub fn from_response(res: BufferedHttpResponse) -> RusotoError<PutImageError> {
        if let Some(err) = proto::json::Error::parse(&res) {
            match err.typ.as_str() {
                "ImageAlreadyExistsException" => {
                    return RusotoError::Service(PutImageError::ImageAlreadyExists(err.msg))
                }
                "ImageTagAlreadyExistsException" => {
                    return RusotoError::Service(PutImageError::ImageTagAlreadyExists(err.msg))
                }
                "InvalidParameterException" => {
                    return RusotoError::Service(PutImageError::InvalidParameter(err.msg))
                }
                "LayersNotFoundException" => {
                    return RusotoError::Service(PutImageError::LayersNotFound(err.msg))
                }
                "LimitExceededException" => {
                    return RusotoError::Service(PutImageError::LimitExceeded(err.msg))
                }
                "RepositoryNotFoundException" => {
                    return RusotoError::Service(PutImageError::RepositoryNotFound(err.msg))
                }
                "ServerException" => return RusotoError::Service(PutImageError::Server(err.msg)),
                "ValidationException" => return RusotoError::Validation(err.msg),
                _ => {}
            }
        }
        return RusotoError::Unknown(res);
    }
}
impl fmt::Display for PutImageError {
    fn fmt(&self, f: &mut fmt::Formatter) -> fmt::Result {
        match *self {
            PutImageError::ImageAlreadyExists(ref cause) => write!(f, "{}", cause),
            PutImageError::ImageTagAlreadyExists(ref cause) => write!(f, "{}", cause),
            PutImageError::InvalidParameter(ref cause) => write!(f, "{}", cause),
            PutImageError::LayersNotFound(ref cause) => write!(f, "{}", cause),
            PutImageError::LimitExceeded(ref cause) => write!(f, "{}", cause),
            PutImageError::RepositoryNotFound(ref cause) => write!(f, "{}", cause),
            PutImageError::Server(ref cause) => write!(f, "{}", cause),
        }
    }
}
impl Error for PutImageError {}
/// Errors returned by PutImageScanningConfiguration
#[derive(Debug, PartialEq)]
pub enum PutImageScanningConfigurationError {
    /// <p>The specified parameter is invalid. Review the available parameters for the API request.</p>
    InvalidParameter(String),
    /// <p>The specified repository could not be found. Check the spelling of the specified repository and ensure that you are performing operations on the correct registry.</p>
    RepositoryNotFound(String),
    /// <p>These errors are usually caused by a server-side issue.</p>
    Server(String),
}

impl PutImageScanningConfigurationError {
    pub fn from_response(
        res: BufferedHttpResponse,
    ) -> RusotoError<PutImageScanningConfigurationError> {
        if let Some(err) = proto::json::Error::parse(&res) {
            match err.typ.as_str() {
                "InvalidParameterException" => {
                    return RusotoError::Service(
                        PutImageScanningConfigurationError::InvalidParameter(err.msg),
                    )
                }
                "RepositoryNotFoundException" => {
                    return RusotoError::Service(
                        PutImageScanningConfigurationError::RepositoryNotFound(err.msg),
                    )
                }
                "ServerException" => {
                    return RusotoError::Service(PutImageScanningConfigurationError::Server(
                        err.msg,
                    ))
                }
                "ValidationException" => return RusotoError::Validation(err.msg),
                _ => {}
            }
        }
        return RusotoError::Unknown(res);
    }
}
impl fmt::Display for PutImageScanningConfigurationError {
    fn fmt(&self, f: &mut fmt::Formatter) -> fmt::Result {
        match *self {
            PutImageScanningConfigurationError::InvalidParameter(ref cause) => {
                write!(f, "{}", cause)
            }
            PutImageScanningConfigurationError::RepositoryNotFound(ref cause) => {
                write!(f, "{}", cause)
            }
            PutImageScanningConfigurationError::Server(ref cause) => write!(f, "{}", cause),
        }
    }
}
impl Error for PutImageScanningConfigurationError {}
/// Errors returned by PutImageTagMutability
#[derive(Debug, PartialEq)]
pub enum PutImageTagMutabilityError {
    /// <p>The specified parameter is invalid. Review the available parameters for the API request.</p>
    InvalidParameter(String),
    /// <p>The specified repository could not be found. Check the spelling of the specified repository and ensure that you are performing operations on the correct registry.</p>
    RepositoryNotFound(String),
    /// <p>These errors are usually caused by a server-side issue.</p>
    Server(String),
}

impl PutImageTagMutabilityError {
    pub fn from_response(res: BufferedHttpResponse) -> RusotoError<PutImageTagMutabilityError> {
        if let Some(err) = proto::json::Error::parse(&res) {
            match err.typ.as_str() {
                "InvalidParameterException" => {
                    return RusotoError::Service(PutImageTagMutabilityError::InvalidParameter(
                        err.msg,
                    ))
                }
                "RepositoryNotFoundException" => {
                    return RusotoError::Service(PutImageTagMutabilityError::RepositoryNotFound(
                        err.msg,
                    ))
                }
                "ServerException" => {
                    return RusotoError::Service(PutImageTagMutabilityError::Server(err.msg))
                }
                "ValidationException" => return RusotoError::Validation(err.msg),
                _ => {}
            }
        }
        return RusotoError::Unknown(res);
    }
}
impl fmt::Display for PutImageTagMutabilityError {
    fn fmt(&self, f: &mut fmt::Formatter) -> fmt::Result {
        match *self {
            PutImageTagMutabilityError::InvalidParameter(ref cause) => write!(f, "{}", cause),
            PutImageTagMutabilityError::RepositoryNotFound(ref cause) => write!(f, "{}", cause),
            PutImageTagMutabilityError::Server(ref cause) => write!(f, "{}", cause),
        }
    }
}
impl Error for PutImageTagMutabilityError {}
/// Errors returned by PutLifecyclePolicy
#[derive(Debug, PartialEq)]
pub enum PutLifecyclePolicyError {
    /// <p>The specified parameter is invalid. Review the available parameters for the API request.</p>
    InvalidParameter(String),
    /// <p>The specified repository could not be found. Check the spelling of the specified repository and ensure that you are performing operations on the correct registry.</p>
    RepositoryNotFound(String),
    /// <p>These errors are usually caused by a server-side issue.</p>
    Server(String),
}

impl PutLifecyclePolicyError {
    pub fn from_response(res: BufferedHttpResponse) -> RusotoError<PutLifecyclePolicyError> {
        if let Some(err) = proto::json::Error::parse(&res) {
            match err.typ.as_str() {
                "InvalidParameterException" => {
                    return RusotoError::Service(PutLifecyclePolicyError::InvalidParameter(err.msg))
                }
                "RepositoryNotFoundException" => {
                    return RusotoError::Service(PutLifecyclePolicyError::RepositoryNotFound(
                        err.msg,
                    ))
                }
                "ServerException" => {
                    return RusotoError::Service(PutLifecyclePolicyError::Server(err.msg))
                }
                "ValidationException" => return RusotoError::Validation(err.msg),
                _ => {}
            }
        }
        return RusotoError::Unknown(res);
    }
}
impl fmt::Display for PutLifecyclePolicyError {
    fn fmt(&self, f: &mut fmt::Formatter) -> fmt::Result {
        match *self {
            PutLifecyclePolicyError::InvalidParameter(ref cause) => write!(f, "{}", cause),
            PutLifecyclePolicyError::RepositoryNotFound(ref cause) => write!(f, "{}", cause),
            PutLifecyclePolicyError::Server(ref cause) => write!(f, "{}", cause),
        }
    }
}
impl Error for PutLifecyclePolicyError {}
/// Errors returned by SetRepositoryPolicy
#[derive(Debug, PartialEq)]
pub enum SetRepositoryPolicyError {
    /// <p>The specified parameter is invalid. Review the available parameters for the API request.</p>
    InvalidParameter(String),
    /// <p>The specified repository could not be found. Check the spelling of the specified repository and ensure that you are performing operations on the correct registry.</p>
    RepositoryNotFound(String),
    /// <p>These errors are usually caused by a server-side issue.</p>
    Server(String),
}

impl SetRepositoryPolicyError {
    pub fn from_response(res: BufferedHttpResponse) -> RusotoError<SetRepositoryPolicyError> {
        if let Some(err) = proto::json::Error::parse(&res) {
            match err.typ.as_str() {
                "InvalidParameterException" => {
                    return RusotoError::Service(SetRepositoryPolicyError::InvalidParameter(
                        err.msg,
                    ))
                }
                "RepositoryNotFoundException" => {
                    return RusotoError::Service(SetRepositoryPolicyError::RepositoryNotFound(
                        err.msg,
                    ))
                }
                "ServerException" => {
                    return RusotoError::Service(SetRepositoryPolicyError::Server(err.msg))
                }
                "ValidationException" => return RusotoError::Validation(err.msg),
                _ => {}
            }
        }
        return RusotoError::Unknown(res);
    }
}
impl fmt::Display for SetRepositoryPolicyError {
    fn fmt(&self, f: &mut fmt::Formatter) -> fmt::Result {
        match *self {
            SetRepositoryPolicyError::InvalidParameter(ref cause) => write!(f, "{}", cause),
            SetRepositoryPolicyError::RepositoryNotFound(ref cause) => write!(f, "{}", cause),
            SetRepositoryPolicyError::Server(ref cause) => write!(f, "{}", cause),
        }
    }
}
impl Error for SetRepositoryPolicyError {}
/// Errors returned by StartImageScan
#[derive(Debug, PartialEq)]
pub enum StartImageScanError {
    /// <p>The image requested does not exist in the specified repository.</p>
    ImageNotFound(String),
    /// <p>The specified parameter is invalid. Review the available parameters for the API request.</p>
    InvalidParameter(String),
    /// <p>The specified repository could not be found. Check the spelling of the specified repository and ensure that you are performing operations on the correct registry.</p>
    RepositoryNotFound(String),
    /// <p>These errors are usually caused by a server-side issue.</p>
    Server(String),
}

impl StartImageScanError {
    pub fn from_response(res: BufferedHttpResponse) -> RusotoError<StartImageScanError> {
        if let Some(err) = proto::json::Error::parse(&res) {
            match err.typ.as_str() {
                "ImageNotFoundException" => {
                    return RusotoError::Service(StartImageScanError::ImageNotFound(err.msg))
                }
                "InvalidParameterException" => {
                    return RusotoError::Service(StartImageScanError::InvalidParameter(err.msg))
                }
                "RepositoryNotFoundException" => {
                    return RusotoError::Service(StartImageScanError::RepositoryNotFound(err.msg))
                }
                "ServerException" => {
                    return RusotoError::Service(StartImageScanError::Server(err.msg))
                }
                "ValidationException" => return RusotoError::Validation(err.msg),
                _ => {}
            }
        }
        return RusotoError::Unknown(res);
    }
}
impl fmt::Display for StartImageScanError {
    fn fmt(&self, f: &mut fmt::Formatter) -> fmt::Result {
        match *self {
            StartImageScanError::ImageNotFound(ref cause) => write!(f, "{}", cause),
            StartImageScanError::InvalidParameter(ref cause) => write!(f, "{}", cause),
            StartImageScanError::RepositoryNotFound(ref cause) => write!(f, "{}", cause),
            StartImageScanError::Server(ref cause) => write!(f, "{}", cause),
        }
    }
}
impl Error for StartImageScanError {}
/// Errors returned by StartLifecyclePolicyPreview
#[derive(Debug, PartialEq)]
pub enum StartLifecyclePolicyPreviewError {
    /// <p>The specified parameter is invalid. Review the available parameters for the API request.</p>
    InvalidParameter(String),
    /// <p>The lifecycle policy could not be found, and no policy is set to the repository.</p>
    LifecyclePolicyNotFound(String),
    /// <p>The previous lifecycle policy preview request has not completed. Please try again later.</p>
    LifecyclePolicyPreviewInProgress(String),
    /// <p>The specified repository could not be found. Check the spelling of the specified repository and ensure that you are performing operations on the correct registry.</p>
    RepositoryNotFound(String),
    /// <p>These errors are usually caused by a server-side issue.</p>
    Server(String),
}

impl StartLifecyclePolicyPreviewError {
    pub fn from_response(
        res: BufferedHttpResponse,
    ) -> RusotoError<StartLifecyclePolicyPreviewError> {
        if let Some(err) = proto::json::Error::parse(&res) {
            match err.typ.as_str() {
                "InvalidParameterException" => {
                    return RusotoError::Service(
                        StartLifecyclePolicyPreviewError::InvalidParameter(err.msg),
                    )
                }
                "LifecyclePolicyNotFoundException" => {
                    return RusotoError::Service(
                        StartLifecyclePolicyPreviewError::LifecyclePolicyNotFound(err.msg),
                    )
                }
                "LifecyclePolicyPreviewInProgressException" => {
                    return RusotoError::Service(
                        StartLifecyclePolicyPreviewError::LifecyclePolicyPreviewInProgress(err.msg),
                    )
                }
                "RepositoryNotFoundException" => {
                    return RusotoError::Service(
                        StartLifecyclePolicyPreviewError::RepositoryNotFound(err.msg),
                    )
                }
                "ServerException" => {
                    return RusotoError::Service(StartLifecyclePolicyPreviewError::Server(err.msg))
                }
                "ValidationException" => return RusotoError::Validation(err.msg),
                _ => {}
            }
        }
        return RusotoError::Unknown(res);
    }
}
impl fmt::Display for StartLifecyclePolicyPreviewError {
    fn fmt(&self, f: &mut fmt::Formatter) -> fmt::Result {
        match *self {
            StartLifecyclePolicyPreviewError::InvalidParameter(ref cause) => write!(f, "{}", cause),
            StartLifecyclePolicyPreviewError::LifecyclePolicyNotFound(ref cause) => {
                write!(f, "{}", cause)
            }
            StartLifecyclePolicyPreviewError::LifecyclePolicyPreviewInProgress(ref cause) => {
                write!(f, "{}", cause)
            }
            StartLifecyclePolicyPreviewError::RepositoryNotFound(ref cause) => {
                write!(f, "{}", cause)
            }
            StartLifecyclePolicyPreviewError::Server(ref cause) => write!(f, "{}", cause),
        }
    }
}
impl Error for StartLifecyclePolicyPreviewError {}
/// Errors returned by TagResource
#[derive(Debug, PartialEq)]
pub enum TagResourceError {
    /// <p>The specified parameter is invalid. Review the available parameters for the API request.</p>
    InvalidParameter(String),
    /// <p>An invalid parameter has been specified. Tag keys can have a maximum character length of 128 characters, and tag values can have a maximum length of 256 characters.</p>
    InvalidTagParameter(String),
    /// <p>The specified repository could not be found. Check the spelling of the specified repository and ensure that you are performing operations on the correct registry.</p>
    RepositoryNotFound(String),
    /// <p>These errors are usually caused by a server-side issue.</p>
    Server(String),
    /// <p>The list of tags on the repository is over the limit. The maximum number of tags that can be applied to a repository is 50.</p>
    TooManyTags(String),
}

impl TagResourceError {
    pub fn from_response(res: BufferedHttpResponse) -> RusotoError<TagResourceError> {
        if let Some(err) = proto::json::Error::parse(&res) {
            match err.typ.as_str() {
                "InvalidParameterException" => {
                    return RusotoError::Service(TagResourceError::InvalidParameter(err.msg))
                }
                "InvalidTagParameterException" => {
                    return RusotoError::Service(TagResourceError::InvalidTagParameter(err.msg))
                }
                "RepositoryNotFoundException" => {
                    return RusotoError::Service(TagResourceError::RepositoryNotFound(err.msg))
                }
                "ServerException" => {
                    return RusotoError::Service(TagResourceError::Server(err.msg))
                }
                "TooManyTagsException" => {
                    return RusotoError::Service(TagResourceError::TooManyTags(err.msg))
                }
                "ValidationException" => return RusotoError::Validation(err.msg),
                _ => {}
            }
        }
        return RusotoError::Unknown(res);
    }
}
impl fmt::Display for TagResourceError {
    fn fmt(&self, f: &mut fmt::Formatter) -> fmt::Result {
        match *self {
            TagResourceError::InvalidParameter(ref cause) => write!(f, "{}", cause),
            TagResourceError::InvalidTagParameter(ref cause) => write!(f, "{}", cause),
            TagResourceError::RepositoryNotFound(ref cause) => write!(f, "{}", cause),
            TagResourceError::Server(ref cause) => write!(f, "{}", cause),
            TagResourceError::TooManyTags(ref cause) => write!(f, "{}", cause),
        }
    }
}
impl Error for TagResourceError {}
/// Errors returned by UntagResource
#[derive(Debug, PartialEq)]
pub enum UntagResourceError {
    /// <p>The specified parameter is invalid. Review the available parameters for the API request.</p>
    InvalidParameter(String),
    /// <p>An invalid parameter has been specified. Tag keys can have a maximum character length of 128 characters, and tag values can have a maximum length of 256 characters.</p>
    InvalidTagParameter(String),
    /// <p>The specified repository could not be found. Check the spelling of the specified repository and ensure that you are performing operations on the correct registry.</p>
    RepositoryNotFound(String),
    /// <p>These errors are usually caused by a server-side issue.</p>
    Server(String),
    /// <p>The list of tags on the repository is over the limit. The maximum number of tags that can be applied to a repository is 50.</p>
    TooManyTags(String),
}

impl UntagResourceError {
    pub fn from_response(res: BufferedHttpResponse) -> RusotoError<UntagResourceError> {
        if let Some(err) = proto::json::Error::parse(&res) {
            match err.typ.as_str() {
                "InvalidParameterException" => {
                    return RusotoError::Service(UntagResourceError::InvalidParameter(err.msg))
                }
                "InvalidTagParameterException" => {
                    return RusotoError::Service(UntagResourceError::InvalidTagParameter(err.msg))
                }
                "RepositoryNotFoundException" => {
                    return RusotoError::Service(UntagResourceError::RepositoryNotFound(err.msg))
                }
                "ServerException" => {
                    return RusotoError::Service(UntagResourceError::Server(err.msg))
                }
                "TooManyTagsException" => {
                    return RusotoError::Service(UntagResourceError::TooManyTags(err.msg))
                }
                "ValidationException" => return RusotoError::Validation(err.msg),
                _ => {}
            }
        }
        return RusotoError::Unknown(res);
    }
}
impl fmt::Display for UntagResourceError {
    fn fmt(&self, f: &mut fmt::Formatter) -> fmt::Result {
        match *self {
            UntagResourceError::InvalidParameter(ref cause) => write!(f, "{}", cause),
            UntagResourceError::InvalidTagParameter(ref cause) => write!(f, "{}", cause),
            UntagResourceError::RepositoryNotFound(ref cause) => write!(f, "{}", cause),
            UntagResourceError::Server(ref cause) => write!(f, "{}", cause),
            UntagResourceError::TooManyTags(ref cause) => write!(f, "{}", cause),
        }
    }
}
impl Error for UntagResourceError {}
/// Errors returned by UploadLayerPart
#[derive(Debug, PartialEq)]
pub enum UploadLayerPartError {
    /// <p>The layer part size is not valid, or the first byte specified is not consecutive to the last byte of a previous layer part upload.</p>
    InvalidLayerPart(String),
    /// <p>The specified parameter is invalid. Review the available parameters for the API request.</p>
    InvalidParameter(String),
    /// <p>The operation did not succeed because it would have exceeded a service limit for your account. For more information, see <a href="https://docs.aws.amazon.com/AmazonECR/latest/userguide/service_limits.html">Amazon ECR Default Service Limits</a> in the Amazon Elastic Container Registry User Guide.</p>
    LimitExceeded(String),
    /// <p>The specified repository could not be found. Check the spelling of the specified repository and ensure that you are performing operations on the correct registry.</p>
    RepositoryNotFound(String),
    /// <p>These errors are usually caused by a server-side issue.</p>
    Server(String),
    /// <p>The upload could not be found, or the specified upload id is not valid for this repository.</p>
    UploadNotFound(String),
}

impl UploadLayerPartError {
    pub fn from_response(res: BufferedHttpResponse) -> RusotoError<UploadLayerPartError> {
        if let Some(err) = proto::json::Error::parse(&res) {
            match err.typ.as_str() {
                "InvalidLayerPartException" => {
                    return RusotoError::Service(UploadLayerPartError::InvalidLayerPart(err.msg))
                }
                "InvalidParameterException" => {
                    return RusotoError::Service(UploadLayerPartError::InvalidParameter(err.msg))
                }
                "LimitExceededException" => {
                    return RusotoError::Service(UploadLayerPartError::LimitExceeded(err.msg))
                }
                "RepositoryNotFoundException" => {
                    return RusotoError::Service(UploadLayerPartError::RepositoryNotFound(err.msg))
                }
                "ServerException" => {
                    return RusotoError::Service(UploadLayerPartError::Server(err.msg))
                }
                "UploadNotFoundException" => {
                    return RusotoError::Service(UploadLayerPartError::UploadNotFound(err.msg))
                }
                "ValidationException" => return RusotoError::Validation(err.msg),
                _ => {}
            }
        }
        return RusotoError::Unknown(res);
    }
}
impl fmt::Display for UploadLayerPartError {
    fn fmt(&self, f: &mut fmt::Formatter) -> fmt::Result {
        match *self {
            UploadLayerPartError::InvalidLayerPart(ref cause) => write!(f, "{}", cause),
            UploadLayerPartError::InvalidParameter(ref cause) => write!(f, "{}", cause),
            UploadLayerPartError::LimitExceeded(ref cause) => write!(f, "{}", cause),
            UploadLayerPartError::RepositoryNotFound(ref cause) => write!(f, "{}", cause),
            UploadLayerPartError::Server(ref cause) => write!(f, "{}", cause),
            UploadLayerPartError::UploadNotFound(ref cause) => write!(f, "{}", cause),
        }
    }
}
impl Error for UploadLayerPartError {}
/// Trait representing the capabilities of the Amazon ECR API. Amazon ECR clients implement this trait.
pub trait Ecr {
    /// <p><p>Check the availability of multiple image layers in a specified registry and repository.</p> <note> <p>This operation is used by the Amazon ECR proxy, and it is not intended for general use by customers for pulling and pushing images. In most cases, you should use the <code>docker</code> CLI to pull, tag, and push images.</p> </note></p>
    fn batch_check_layer_availability(
        &self,
        input: BatchCheckLayerAvailabilityRequest,
    ) -> RusotoFuture<BatchCheckLayerAvailabilityResponse, BatchCheckLayerAvailabilityError>;

    /// <p>Deletes a list of specified images within a specified repository. Images are specified with either <code>imageTag</code> or <code>imageDigest</code>.</p> <p>You can remove a tag from an image by specifying the image's tag in your request. When you remove the last tag from an image, the image is deleted from your repository.</p> <p>You can completely delete an image (and all of its tags) by specifying the image's digest in your request.</p>
    fn batch_delete_image(
        &self,
        input: BatchDeleteImageRequest,
    ) -> RusotoFuture<BatchDeleteImageResponse, BatchDeleteImageError>;

    /// <p>Gets detailed information for specified images within a specified repository. Images are specified with either <code>imageTag</code> or <code>imageDigest</code>.</p>
    fn batch_get_image(
        &self,
        input: BatchGetImageRequest,
    ) -> RusotoFuture<BatchGetImageResponse, BatchGetImageError>;

    /// <p><p>Informs Amazon ECR that the image layer upload has completed for a specified registry, repository name, and upload ID. You can optionally provide a <code>sha256</code> digest of the image layer for data validation purposes.</p> <note> <p>This operation is used by the Amazon ECR proxy, and it is not intended for general use by customers for pulling and pushing images. In most cases, you should use the <code>docker</code> CLI to pull, tag, and push images.</p> </note></p>
    fn complete_layer_upload(
        &self,
        input: CompleteLayerUploadRequest,
    ) -> RusotoFuture<CompleteLayerUploadResponse, CompleteLayerUploadError>;

    /// <p>Creates an Amazon Elastic Container Registry (Amazon ECR) repository, where users can push and pull Docker images. For more information, see <a href="https://docs.aws.amazon.com/AmazonECR/latest/userguide/Repositories.html">Amazon ECR Repositories</a> in the <i>Amazon Elastic Container Registry User Guide</i>.</p>
    fn create_repository(
        &self,
        input: CreateRepositoryRequest,
    ) -> RusotoFuture<CreateRepositoryResponse, CreateRepositoryError>;

    /// <p>Deletes the specified lifecycle policy.</p>
    fn delete_lifecycle_policy(
        &self,
        input: DeleteLifecyclePolicyRequest,
    ) -> RusotoFuture<DeleteLifecyclePolicyResponse, DeleteLifecyclePolicyError>;

    /// <p>Deletes an existing image repository. If a repository contains images, you must use the <code>force</code> option to delete it.</p>
    fn delete_repository(
        &self,
        input: DeleteRepositoryRequest,
    ) -> RusotoFuture<DeleteRepositoryResponse, DeleteRepositoryError>;

    /// <p>Deletes the repository policy from a specified repository.</p>
    fn delete_repository_policy(
        &self,
        input: DeleteRepositoryPolicyRequest,
    ) -> RusotoFuture<DeleteRepositoryPolicyResponse, DeleteRepositoryPolicyError>;

    /// <p>Describes the image scan findings for the specified image.</p>
    fn describe_image_scan_findings(
        &self,
        input: DescribeImageScanFindingsRequest,
    ) -> RusotoFuture<DescribeImageScanFindingsResponse, DescribeImageScanFindingsError>;

    /// <p><p>Returns metadata about the images in a repository, including image size, image tags, and creation date.</p> <note> <p>Beginning with Docker version 1.9, the Docker client compresses image layers before pushing them to a V2 Docker registry. The output of the <code>docker images</code> command shows the uncompressed image size, so it may return a larger image size than the image sizes returned by <a>DescribeImages</a>.</p> </note></p>
    fn describe_images(
        &self,
        input: DescribeImagesRequest,
    ) -> RusotoFuture<DescribeImagesResponse, DescribeImagesError>;

    /// <p>Describes image repositories in a registry.</p>
    fn describe_repositories(
        &self,
        input: DescribeRepositoriesRequest,
    ) -> RusotoFuture<DescribeRepositoriesResponse, DescribeRepositoriesError>;

    /// <p>Retrieves a token that is valid for a specified registry for 12 hours. This command allows you to use the <code>docker</code> CLI to push and pull images with Amazon ECR. If you do not specify a registry, the default registry is assumed.</p> <p>The <code>authorizationToken</code> returned for each registry specified is a base64 encoded string that can be decoded and used in a <code>docker login</code> command to authenticate to a registry. The AWS CLI offers an <code>aws ecr get-login</code> command that simplifies the login process.</p>
    fn get_authorization_token(
        &self,
        input: GetAuthorizationTokenRequest,
    ) -> RusotoFuture<GetAuthorizationTokenResponse, GetAuthorizationTokenError>;

    /// <p><p>Retrieves the pre-signed Amazon S3 download URL corresponding to an image layer. You can only get URLs for image layers that are referenced in an image.</p> <note> <p>This operation is used by the Amazon ECR proxy, and it is not intended for general use by customers for pulling and pushing images. In most cases, you should use the <code>docker</code> CLI to pull, tag, and push images.</p> </note></p>
    fn get_download_url_for_layer(
        &self,
        input: GetDownloadUrlForLayerRequest,
    ) -> RusotoFuture<GetDownloadUrlForLayerResponse, GetDownloadUrlForLayerError>;

    /// <p>Retrieves the specified lifecycle policy.</p>
    fn get_lifecycle_policy(
        &self,
        input: GetLifecyclePolicyRequest,
    ) -> RusotoFuture<GetLifecyclePolicyResponse, GetLifecyclePolicyError>;

    /// <p>Retrieves the results of the specified lifecycle policy preview request.</p>
    fn get_lifecycle_policy_preview(
        &self,
        input: GetLifecyclePolicyPreviewRequest,
    ) -> RusotoFuture<GetLifecyclePolicyPreviewResponse, GetLifecyclePolicyPreviewError>;

    /// <p>Retrieves the repository policy for a specified repository.</p>
    fn get_repository_policy(
        &self,
        input: GetRepositoryPolicyRequest,
    ) -> RusotoFuture<GetRepositoryPolicyResponse, GetRepositoryPolicyError>;

    /// <p><p>Notify Amazon ECR that you intend to upload an image layer.</p> <note> <p>This operation is used by the Amazon ECR proxy, and it is not intended for general use by customers for pulling and pushing images. In most cases, you should use the <code>docker</code> CLI to pull, tag, and push images.</p> </note></p>
    fn initiate_layer_upload(
        &self,
        input: InitiateLayerUploadRequest,
    ) -> RusotoFuture<InitiateLayerUploadResponse, InitiateLayerUploadError>;

    /// <p>Lists all the image IDs for a given repository.</p> <p>You can filter images based on whether or not they are tagged by setting the <code>tagStatus</code> parameter to <code>TAGGED</code> or <code>UNTAGGED</code>. For example, you can filter your results to return only <code>UNTAGGED</code> images and then pipe that result to a <a>BatchDeleteImage</a> operation to delete them. Or, you can filter your results to return only <code>TAGGED</code> images to list all of the tags in your repository.</p>
    fn list_images(
        &self,
        input: ListImagesRequest,
    ) -> RusotoFuture<ListImagesResponse, ListImagesError>;

    /// <p>List the tags for an Amazon ECR resource.</p>
    fn list_tags_for_resource(
        &self,
        input: ListTagsForResourceRequest,
    ) -> RusotoFuture<ListTagsForResourceResponse, ListTagsForResourceError>;

    /// <p><p>Creates or updates the image manifest and tags associated with an image.</p> <note> <p>This operation is used by the Amazon ECR proxy, and it is not intended for general use by customers for pulling and pushing images. In most cases, you should use the <code>docker</code> CLI to pull, tag, and push images.</p> </note></p>
    fn put_image(&self, input: PutImageRequest) -> RusotoFuture<PutImageResponse, PutImageError>;

    /// <p>Updates the image scanning configuration for a repository.</p>
    fn put_image_scanning_configuration(
        &self,
        input: PutImageScanningConfigurationRequest,
    ) -> RusotoFuture<PutImageScanningConfigurationResponse, PutImageScanningConfigurationError>;

    /// <p>Updates the image tag mutability settings for a repository. When a repository is configured with tag immutability, all image tags within the repository will be prevented them from being overwritten. For more information, see <a href="https://docs.aws.amazon.com/AmazonECR/latest/userguide/image-tag-mutability.html">Image Tag Mutability</a> in the <i>Amazon Elastic Container Registry User Guide</i>.</p>
    fn put_image_tag_mutability(
        &self,
        input: PutImageTagMutabilityRequest,
    ) -> RusotoFuture<PutImageTagMutabilityResponse, PutImageTagMutabilityError>;

    /// <p>Creates or updates a lifecycle policy. For information about lifecycle policy syntax, see <a href="https://docs.aws.amazon.com/AmazonECR/latest/userguide/LifecyclePolicies.html">Lifecycle Policy Template</a>.</p>
    fn put_lifecycle_policy(
        &self,
        input: PutLifecyclePolicyRequest,
    ) -> RusotoFuture<PutLifecyclePolicyResponse, PutLifecyclePolicyError>;

    /// <p>Applies a repository policy on a specified repository to control access permissions. For more information, see <a href="https://docs.aws.amazon.com/AmazonECR/latest/userguide/RepositoryPolicies.html">Amazon ECR Repository Policies</a> in the <i>Amazon Elastic Container Registry User Guide</i>.</p>
    fn set_repository_policy(
        &self,
        input: SetRepositoryPolicyRequest,
    ) -> RusotoFuture<SetRepositoryPolicyResponse, SetRepositoryPolicyError>;

    /// <p>Starts an image vulnerability scan. An image scan can only be started once per day on an individual image. This limit includes if an image was scanned on initial push. For more information, see <a href="https://docs.aws.amazon.com/AmazonECR/latest/userguide/image-scanning.html">Image Scanning</a> in the <i>Amazon Elastic Container Registry User Guide</i>.</p>
    fn start_image_scan(
        &self,
        input: StartImageScanRequest,
    ) -> RusotoFuture<StartImageScanResponse, StartImageScanError>;

    /// <p>Starts a preview of the specified lifecycle policy. This allows you to see the results before creating the lifecycle policy.</p>
    fn start_lifecycle_policy_preview(
        &self,
        input: StartLifecyclePolicyPreviewRequest,
    ) -> RusotoFuture<StartLifecyclePolicyPreviewResponse, StartLifecyclePolicyPreviewError>;

    /// <p>Adds specified tags to a resource with the specified ARN. Existing tags on a resource are not changed if they are not specified in the request parameters.</p>
    fn tag_resource(
        &self,
        input: TagResourceRequest,
    ) -> RusotoFuture<TagResourceResponse, TagResourceError>;

    /// <p>Deletes specified tags from a resource.</p>
    fn untag_resource(
        &self,
        input: UntagResourceRequest,
    ) -> RusotoFuture<UntagResourceResponse, UntagResourceError>;

    /// <p><p>Uploads an image layer part to Amazon ECR.</p> <note> <p>This operation is used by the Amazon ECR proxy, and it is not intended for general use by customers for pulling and pushing images. In most cases, you should use the <code>docker</code> CLI to pull, tag, and push images.</p> </note></p>
    fn upload_layer_part(
        &self,
        input: UploadLayerPartRequest,
    ) -> RusotoFuture<UploadLayerPartResponse, UploadLayerPartError>;
}
/// A client for the Amazon ECR API.
#[derive(Clone)]
pub struct EcrClient {
    client: Client,
    region: region::Region,
}

impl EcrClient {
    /// Creates a client backed by the default tokio event loop.
    ///
    /// The client will use the default credentials provider and tls client.
    pub fn new(region: region::Region) -> EcrClient {
        Self::new_with_client(Client::shared(), region)
    }

    pub fn new_with<P, D>(
        request_dispatcher: D,
        credentials_provider: P,
        region: region::Region,
    ) -> EcrClient
    where
        P: ProvideAwsCredentials + Send + Sync + 'static,
        P::Future: Send,
        D: DispatchSignedRequest + Send + Sync + 'static,
        D::Future: Send,
    {
        Self::new_with_client(
            Client::new_with(credentials_provider, request_dispatcher),
            region,
        )
    }

    pub fn new_with_client(client: Client, region: region::Region) -> EcrClient {
        EcrClient { client, region }
    }
}

impl fmt::Debug for EcrClient {
    fn fmt(&self, f: &mut fmt::Formatter<'_>) -> fmt::Result {
        f.debug_struct("EcrClient")
            .field("region", &self.region)
            .finish()
    }
}

impl Ecr for EcrClient {
    /// <p><p>Check the availability of multiple image layers in a specified registry and repository.</p> <note> <p>This operation is used by the Amazon ECR proxy, and it is not intended for general use by customers for pulling and pushing images. In most cases, you should use the <code>docker</code> CLI to pull, tag, and push images.</p> </note></p>
    fn batch_check_layer_availability(
        &self,
        input: BatchCheckLayerAvailabilityRequest,
    ) -> RusotoFuture<BatchCheckLayerAvailabilityResponse, BatchCheckLayerAvailabilityError> {
        let mut request = SignedRequest::new("POST", "ecr", &self.region, "/");
        request.set_endpoint_prefix("api.ecr".to_string());
        request.set_content_type("application/x-amz-json-1.1".to_owned());
        request.add_header(
            "x-amz-target",
            "AmazonEC2ContainerRegistry_V20150921.BatchCheckLayerAvailability",
        );
        let encoded = serde_json::to_string(&input).unwrap();
        request.set_payload(Some(encoded));

        self.client.sign_and_dispatch(request, |response| {
            if response.status.is_success() {
                Box::new(response.buffer().from_err().and_then(|response| {
                    proto::json::ResponsePayload::new(&response)
                        .deserialize::<BatchCheckLayerAvailabilityResponse, _>()
                }))
            } else {
                Box::new(response.buffer().from_err().and_then(|response| {
                    Err(BatchCheckLayerAvailabilityError::from_response(response))
                }))
            }
        })
    }

    /// <p>Deletes a list of specified images within a specified repository. Images are specified with either <code>imageTag</code> or <code>imageDigest</code>.</p> <p>You can remove a tag from an image by specifying the image's tag in your request. When you remove the last tag from an image, the image is deleted from your repository.</p> <p>You can completely delete an image (and all of its tags) by specifying the image's digest in your request.</p>
    fn batch_delete_image(
        &self,
        input: BatchDeleteImageRequest,
    ) -> RusotoFuture<BatchDeleteImageResponse, BatchDeleteImageError> {
        let mut request = SignedRequest::new("POST", "ecr", &self.region, "/");
        request.set_endpoint_prefix("api.ecr".to_string());
        request.set_content_type("application/x-amz-json-1.1".to_owned());
        request.add_header(
            "x-amz-target",
            "AmazonEC2ContainerRegistry_V20150921.BatchDeleteImage",
        );
        let encoded = serde_json::to_string(&input).unwrap();
        request.set_payload(Some(encoded));

        self.client.sign_and_dispatch(request, |response| {
            if response.status.is_success() {
                Box::new(response.buffer().from_err().and_then(|response| {
                    proto::json::ResponsePayload::new(&response)
                        .deserialize::<BatchDeleteImageResponse, _>()
                }))
            } else {
                Box::new(
                    response
                        .buffer()
                        .from_err()
                        .and_then(|response| Err(BatchDeleteImageError::from_response(response))),
                )
            }
        })
    }

    /// <p>Gets detailed information for specified images within a specified repository. Images are specified with either <code>imageTag</code> or <code>imageDigest</code>.</p>
    fn batch_get_image(
        &self,
        input: BatchGetImageRequest,
    ) -> RusotoFuture<BatchGetImageResponse, BatchGetImageError> {
        let mut request = SignedRequest::new("POST", "ecr", &self.region, "/");
        request.set_endpoint_prefix("api.ecr".to_string());
        request.set_content_type("application/x-amz-json-1.1".to_owned());
        request.add_header(
            "x-amz-target",
            "AmazonEC2ContainerRegistry_V20150921.BatchGetImage",
        );
        let encoded = serde_json::to_string(&input).unwrap();
        request.set_payload(Some(encoded));

        self.client.sign_and_dispatch(request, |response| {
            if response.status.is_success() {
                Box::new(response.buffer().from_err().and_then(|response| {
                    proto::json::ResponsePayload::new(&response)
                        .deserialize::<BatchGetImageResponse, _>()
                }))
            } else {
                Box::new(
                    response
                        .buffer()
                        .from_err()
                        .and_then(|response| Err(BatchGetImageError::from_response(response))),
                )
            }
        })
    }

    /// <p><p>Informs Amazon ECR that the image layer upload has completed for a specified registry, repository name, and upload ID. You can optionally provide a <code>sha256</code> digest of the image layer for data validation purposes.</p> <note> <p>This operation is used by the Amazon ECR proxy, and it is not intended for general use by customers for pulling and pushing images. In most cases, you should use the <code>docker</code> CLI to pull, tag, and push images.</p> </note></p>
    fn complete_layer_upload(
        &self,
        input: CompleteLayerUploadRequest,
    ) -> RusotoFuture<CompleteLayerUploadResponse, CompleteLayerUploadError> {
        let mut request = SignedRequest::new("POST", "ecr", &self.region, "/");
        request.set_endpoint_prefix("api.ecr".to_string());
        request.set_content_type("application/x-amz-json-1.1".to_owned());
        request.add_header(
            "x-amz-target",
            "AmazonEC2ContainerRegistry_V20150921.CompleteLayerUpload",
        );
        let encoded = serde_json::to_string(&input).unwrap();
        request.set_payload(Some(encoded));

        self.client.sign_and_dispatch(request, |response| {
            if response.status.is_success() {
                Box::new(response.buffer().from_err().and_then(|response| {
                    proto::json::ResponsePayload::new(&response)
                        .deserialize::<CompleteLayerUploadResponse, _>()
                }))
            } else {
                Box::new(
                    response.buffer().from_err().and_then(|response| {
                        Err(CompleteLayerUploadError::from_response(response))
                    }),
                )
            }
        })
    }

    /// <p>Creates an Amazon Elastic Container Registry (Amazon ECR) repository, where users can push and pull Docker images. For more information, see <a href="https://docs.aws.amazon.com/AmazonECR/latest/userguide/Repositories.html">Amazon ECR Repositories</a> in the <i>Amazon Elastic Container Registry User Guide</i>.</p>
    fn create_repository(
        &self,
        input: CreateRepositoryRequest,
    ) -> RusotoFuture<CreateRepositoryResponse, CreateRepositoryError> {
        let mut request = SignedRequest::new("POST", "ecr", &self.region, "/");
        request.set_endpoint_prefix("api.ecr".to_string());
        request.set_content_type("application/x-amz-json-1.1".to_owned());
        request.add_header(
            "x-amz-target",
            "AmazonEC2ContainerRegistry_V20150921.CreateRepository",
        );
        let encoded = serde_json::to_string(&input).unwrap();
        request.set_payload(Some(encoded));

        self.client.sign_and_dispatch(request, |response| {
            if response.status.is_success() {
                Box::new(response.buffer().from_err().and_then(|response| {
                    proto::json::ResponsePayload::new(&response)
                        .deserialize::<CreateRepositoryResponse, _>()
                }))
            } else {
                Box::new(
                    response
                        .buffer()
                        .from_err()
                        .and_then(|response| Err(CreateRepositoryError::from_response(response))),
                )
            }
        })
    }

    /// <p>Deletes the specified lifecycle policy.</p>
    fn delete_lifecycle_policy(
        &self,
        input: DeleteLifecyclePolicyRequest,
    ) -> RusotoFuture<DeleteLifecyclePolicyResponse, DeleteLifecyclePolicyError> {
        let mut request = SignedRequest::new("POST", "ecr", &self.region, "/");
        request.set_endpoint_prefix("api.ecr".to_string());
        request.set_content_type("application/x-amz-json-1.1".to_owned());
        request.add_header(
            "x-amz-target",
            "AmazonEC2ContainerRegistry_V20150921.DeleteLifecyclePolicy",
        );
        let encoded = serde_json::to_string(&input).unwrap();
        request.set_payload(Some(encoded));

        self.client.sign_and_dispatch(request, |response| {
            if response.status.is_success() {
                Box::new(response.buffer().from_err().and_then(|response| {
                    proto::json::ResponsePayload::new(&response)
                        .deserialize::<DeleteLifecyclePolicyResponse, _>()
                }))
            } else {
                Box::new(
                    response.buffer().from_err().and_then(|response| {
                        Err(DeleteLifecyclePolicyError::from_response(response))
                    }),
                )
            }
        })
    }

    /// <p>Deletes an existing image repository. If a repository contains images, you must use the <code>force</code> option to delete it.</p>
    fn delete_repository(
        &self,
        input: DeleteRepositoryRequest,
    ) -> RusotoFuture<DeleteRepositoryResponse, DeleteRepositoryError> {
        let mut request = SignedRequest::new("POST", "ecr", &self.region, "/");
        request.set_endpoint_prefix("api.ecr".to_string());
        request.set_content_type("application/x-amz-json-1.1".to_owned());
        request.add_header(
            "x-amz-target",
            "AmazonEC2ContainerRegistry_V20150921.DeleteRepository",
        );
        let encoded = serde_json::to_string(&input).unwrap();
        request.set_payload(Some(encoded));

        self.client.sign_and_dispatch(request, |response| {
            if response.status.is_success() {
                Box::new(response.buffer().from_err().and_then(|response| {
                    proto::json::ResponsePayload::new(&response)
                        .deserialize::<DeleteRepositoryResponse, _>()
                }))
            } else {
                Box::new(
                    response
                        .buffer()
                        .from_err()
                        .and_then(|response| Err(DeleteRepositoryError::from_response(response))),
                )
            }
        })
    }

    /// <p>Deletes the repository policy from a specified repository.</p>
    fn delete_repository_policy(
        &self,
        input: DeleteRepositoryPolicyRequest,
    ) -> RusotoFuture<DeleteRepositoryPolicyResponse, DeleteRepositoryPolicyError> {
        let mut request = SignedRequest::new("POST", "ecr", &self.region, "/");
        request.set_endpoint_prefix("api.ecr".to_string());
        request.set_content_type("application/x-amz-json-1.1".to_owned());
        request.add_header(
            "x-amz-target",
            "AmazonEC2ContainerRegistry_V20150921.DeleteRepositoryPolicy",
        );
        let encoded = serde_json::to_string(&input).unwrap();
        request.set_payload(Some(encoded));

        self.client.sign_and_dispatch(request, |response| {
            if response.status.is_success() {
                Box::new(response.buffer().from_err().and_then(|response| {
                    proto::json::ResponsePayload::new(&response)
                        .deserialize::<DeleteRepositoryPolicyResponse, _>()
                }))
            } else {
                Box::new(
                    response.buffer().from_err().and_then(|response| {
                        Err(DeleteRepositoryPolicyError::from_response(response))
                    }),
                )
            }
        })
    }

    /// <p>Describes the image scan findings for the specified image.</p>
    fn describe_image_scan_findings(
        &self,
        input: DescribeImageScanFindingsRequest,
    ) -> RusotoFuture<DescribeImageScanFindingsResponse, DescribeImageScanFindingsError> {
        let mut request = SignedRequest::new("POST", "ecr", &self.region, "/");
        request.set_endpoint_prefix("api.ecr".to_string());
        request.set_content_type("application/x-amz-json-1.1".to_owned());
        request.add_header(
            "x-amz-target",
            "AmazonEC2ContainerRegistry_V20150921.DescribeImageScanFindings",
        );
        let encoded = serde_json::to_string(&input).unwrap();
        request.set_payload(Some(encoded));

        self.client.sign_and_dispatch(request, |response| {
            if response.status.is_success() {
                Box::new(response.buffer().from_err().and_then(|response| {
                    proto::json::ResponsePayload::new(&response)
                        .deserialize::<DescribeImageScanFindingsResponse, _>()
                }))
            } else {
                Box::new(response.buffer().from_err().and_then(|response| {
                    Err(DescribeImageScanFindingsError::from_response(response))
                }))
            }
        })
    }

    /// <p><p>Returns metadata about the images in a repository, including image size, image tags, and creation date.</p> <note> <p>Beginning with Docker version 1.9, the Docker client compresses image layers before pushing them to a V2 Docker registry. The output of the <code>docker images</code> command shows the uncompressed image size, so it may return a larger image size than the image sizes returned by <a>DescribeImages</a>.</p> </note></p>
    fn describe_images(
        &self,
        input: DescribeImagesRequest,
    ) -> RusotoFuture<DescribeImagesResponse, DescribeImagesError> {
        let mut request = SignedRequest::new("POST", "ecr", &self.region, "/");
        request.set_endpoint_prefix("api.ecr".to_string());
        request.set_content_type("application/x-amz-json-1.1".to_owned());
        request.add_header(
            "x-amz-target",
            "AmazonEC2ContainerRegistry_V20150921.DescribeImages",
        );
        let encoded = serde_json::to_string(&input).unwrap();
        request.set_payload(Some(encoded));

        self.client.sign_and_dispatch(request, |response| {
            if response.status.is_success() {
                Box::new(response.buffer().from_err().and_then(|response| {
                    proto::json::ResponsePayload::new(&response)
                        .deserialize::<DescribeImagesResponse, _>()
                }))
            } else {
                Box::new(
                    response
                        .buffer()
                        .from_err()
                        .and_then(|response| Err(DescribeImagesError::from_response(response))),
                )
            }
        })
    }

    /// <p>Describes image repositories in a registry.</p>
    fn describe_repositories(
        &self,
        input: DescribeRepositoriesRequest,
    ) -> RusotoFuture<DescribeRepositoriesResponse, DescribeRepositoriesError> {
        let mut request = SignedRequest::new("POST", "ecr", &self.region, "/");
        request.set_endpoint_prefix("api.ecr".to_string());
        request.set_content_type("application/x-amz-json-1.1".to_owned());
        request.add_header(
            "x-amz-target",
            "AmazonEC2ContainerRegistry_V20150921.DescribeRepositories",
        );
        let encoded = serde_json::to_string(&input).unwrap();
        request.set_payload(Some(encoded));

        self.client.sign_and_dispatch(request, |response| {
            if response.status.is_success() {
                Box::new(response.buffer().from_err().and_then(|response| {
                    proto::json::ResponsePayload::new(&response)
                        .deserialize::<DescribeRepositoriesResponse, _>()
                }))
            } else {
                Box::new(
                    response.buffer().from_err().and_then(|response| {
                        Err(DescribeRepositoriesError::from_response(response))
                    }),
                )
            }
        })
    }

    /// <p>Retrieves a token that is valid for a specified registry for 12 hours. This command allows you to use the <code>docker</code> CLI to push and pull images with Amazon ECR. If you do not specify a registry, the default registry is assumed.</p> <p>The <code>authorizationToken</code> returned for each registry specified is a base64 encoded string that can be decoded and used in a <code>docker login</code> command to authenticate to a registry. The AWS CLI offers an <code>aws ecr get-login</code> command that simplifies the login process.</p>
    fn get_authorization_token(
        &self,
        input: GetAuthorizationTokenRequest,
    ) -> RusotoFuture<GetAuthorizationTokenResponse, GetAuthorizationTokenError> {
        let mut request = SignedRequest::new("POST", "ecr", &self.region, "/");
        request.set_endpoint_prefix("api.ecr".to_string());
        request.set_content_type("application/x-amz-json-1.1".to_owned());
        request.add_header(
            "x-amz-target",
            "AmazonEC2ContainerRegistry_V20150921.GetAuthorizationToken",
        );
        let encoded = serde_json::to_string(&input).unwrap();
        request.set_payload(Some(encoded));

        self.client.sign_and_dispatch(request, |response| {
            if response.status.is_success() {
                Box::new(response.buffer().from_err().and_then(|response| {
                    proto::json::ResponsePayload::new(&response)
                        .deserialize::<GetAuthorizationTokenResponse, _>()
                }))
            } else {
                Box::new(
                    response.buffer().from_err().and_then(|response| {
                        Err(GetAuthorizationTokenError::from_response(response))
                    }),
                )
            }
        })
    }

    /// <p><p>Retrieves the pre-signed Amazon S3 download URL corresponding to an image layer. You can only get URLs for image layers that are referenced in an image.</p> <note> <p>This operation is used by the Amazon ECR proxy, and it is not intended for general use by customers for pulling and pushing images. In most cases, you should use the <code>docker</code> CLI to pull, tag, and push images.</p> </note></p>
    fn get_download_url_for_layer(
        &self,
        input: GetDownloadUrlForLayerRequest,
    ) -> RusotoFuture<GetDownloadUrlForLayerResponse, GetDownloadUrlForLayerError> {
        let mut request = SignedRequest::new("POST", "ecr", &self.region, "/");
        request.set_endpoint_prefix("api.ecr".to_string());
        request.set_content_type("application/x-amz-json-1.1".to_owned());
        request.add_header(
            "x-amz-target",
            "AmazonEC2ContainerRegistry_V20150921.GetDownloadUrlForLayer",
        );
        let encoded = serde_json::to_string(&input).unwrap();
        request.set_payload(Some(encoded));

        self.client.sign_and_dispatch(request, |response| {
            if response.status.is_success() {
                Box::new(response.buffer().from_err().and_then(|response| {
                    proto::json::ResponsePayload::new(&response)
                        .deserialize::<GetDownloadUrlForLayerResponse, _>()
                }))
            } else {
                Box::new(
                    response.buffer().from_err().and_then(|response| {
                        Err(GetDownloadUrlForLayerError::from_response(response))
                    }),
                )
            }
        })
    }

    /// <p>Retrieves the specified lifecycle policy.</p>
    fn get_lifecycle_policy(
        &self,
        input: GetLifecyclePolicyRequest,
    ) -> RusotoFuture<GetLifecyclePolicyResponse, GetLifecyclePolicyError> {
        let mut request = SignedRequest::new("POST", "ecr", &self.region, "/");
        request.set_endpoint_prefix("api.ecr".to_string());
        request.set_content_type("application/x-amz-json-1.1".to_owned());
        request.add_header(
            "x-amz-target",
            "AmazonEC2ContainerRegistry_V20150921.GetLifecyclePolicy",
        );
        let encoded = serde_json::to_string(&input).unwrap();
        request.set_payload(Some(encoded));

        self.client.sign_and_dispatch(request, |response| {
            if response.status.is_success() {
                Box::new(response.buffer().from_err().and_then(|response| {
                    proto::json::ResponsePayload::new(&response)
                        .deserialize::<GetLifecyclePolicyResponse, _>()
                }))
            } else {
                Box::new(
                    response
                        .buffer()
                        .from_err()
                        .and_then(|response| Err(GetLifecyclePolicyError::from_response(response))),
                )
            }
        })
    }

    /// <p>Retrieves the results of the specified lifecycle policy preview request.</p>
    fn get_lifecycle_policy_preview(
        &self,
        input: GetLifecyclePolicyPreviewRequest,
    ) -> RusotoFuture<GetLifecyclePolicyPreviewResponse, GetLifecyclePolicyPreviewError> {
        let mut request = SignedRequest::new("POST", "ecr", &self.region, "/");
        request.set_endpoint_prefix("api.ecr".to_string());
        request.set_content_type("application/x-amz-json-1.1".to_owned());
        request.add_header(
            "x-amz-target",
            "AmazonEC2ContainerRegistry_V20150921.GetLifecyclePolicyPreview",
        );
        let encoded = serde_json::to_string(&input).unwrap();
        request.set_payload(Some(encoded));

        self.client.sign_and_dispatch(request, |response| {
            if response.status.is_success() {
                Box::new(response.buffer().from_err().and_then(|response| {
                    proto::json::ResponsePayload::new(&response)
                        .deserialize::<GetLifecyclePolicyPreviewResponse, _>()
                }))
            } else {
                Box::new(response.buffer().from_err().and_then(|response| {
                    Err(GetLifecyclePolicyPreviewError::from_response(response))
                }))
            }
        })
    }

    /// <p>Retrieves the repository policy for a specified repository.</p>
    fn get_repository_policy(
        &self,
        input: GetRepositoryPolicyRequest,
    ) -> RusotoFuture<GetRepositoryPolicyResponse, GetRepositoryPolicyError> {
        let mut request = SignedRequest::new("POST", "ecr", &self.region, "/");
        request.set_endpoint_prefix("api.ecr".to_string());
        request.set_content_type("application/x-amz-json-1.1".to_owned());
        request.add_header(
            "x-amz-target",
            "AmazonEC2ContainerRegistry_V20150921.GetRepositoryPolicy",
        );
        let encoded = serde_json::to_string(&input).unwrap();
        request.set_payload(Some(encoded));

        self.client.sign_and_dispatch(request, |response| {
            if response.status.is_success() {
                Box::new(response.buffer().from_err().and_then(|response| {
                    proto::json::ResponsePayload::new(&response)
                        .deserialize::<GetRepositoryPolicyResponse, _>()
                }))
            } else {
                Box::new(
                    response.buffer().from_err().and_then(|response| {
                        Err(GetRepositoryPolicyError::from_response(response))
                    }),
                )
            }
        })
    }

    /// <p><p>Notify Amazon ECR that you intend to upload an image layer.</p> <note> <p>This operation is used by the Amazon ECR proxy, and it is not intended for general use by customers for pulling and pushing images. In most cases, you should use the <code>docker</code> CLI to pull, tag, and push images.</p> </note></p>
    fn initiate_layer_upload(
        &self,
        input: InitiateLayerUploadRequest,
    ) -> RusotoFuture<InitiateLayerUploadResponse, InitiateLayerUploadError> {
        let mut request = SignedRequest::new("POST", "ecr", &self.region, "/");
        request.set_endpoint_prefix("api.ecr".to_string());
        request.set_content_type("application/x-amz-json-1.1".to_owned());
        request.add_header(
            "x-amz-target",
            "AmazonEC2ContainerRegistry_V20150921.InitiateLayerUpload",
        );
        let encoded = serde_json::to_string(&input).unwrap();
        request.set_payload(Some(encoded));

        self.client.sign_and_dispatch(request, |response| {
            if response.status.is_success() {
                Box::new(response.buffer().from_err().and_then(|response| {
                    proto::json::ResponsePayload::new(&response)
                        .deserialize::<InitiateLayerUploadResponse, _>()
                }))
            } else {
                Box::new(
                    response.buffer().from_err().and_then(|response| {
                        Err(InitiateLayerUploadError::from_response(response))
                    }),
                )
            }
        })
    }

    /// <p>Lists all the image IDs for a given repository.</p> <p>You can filter images based on whether or not they are tagged by setting the <code>tagStatus</code> parameter to <code>TAGGED</code> or <code>UNTAGGED</code>. For example, you can filter your results to return only <code>UNTAGGED</code> images and then pipe that result to a <a>BatchDeleteImage</a> operation to delete them. Or, you can filter your results to return only <code>TAGGED</code> images to list all of the tags in your repository.</p>
    fn list_images(
        &self,
        input: ListImagesRequest,
    ) -> RusotoFuture<ListImagesResponse, ListImagesError> {
        let mut request = SignedRequest::new("POST", "ecr", &self.region, "/");
        request.set_endpoint_prefix("api.ecr".to_string());
        request.set_content_type("application/x-amz-json-1.1".to_owned());
        request.add_header(
            "x-amz-target",
            "AmazonEC2ContainerRegistry_V20150921.ListImages",
        );
        let encoded = serde_json::to_string(&input).unwrap();
        request.set_payload(Some(encoded));

        self.client.sign_and_dispatch(request, |response| {
            if response.status.is_success() {
                Box::new(response.buffer().from_err().and_then(|response| {
                    proto::json::ResponsePayload::new(&response)
                        .deserialize::<ListImagesResponse, _>()
                }))
            } else {
                Box::new(
                    response
                        .buffer()
                        .from_err()
                        .and_then(|response| Err(ListImagesError::from_response(response))),
                )
            }
        })
    }

    /// <p>List the tags for an Amazon ECR resource.</p>
    fn list_tags_for_resource(
        &self,
        input: ListTagsForResourceRequest,
    ) -> RusotoFuture<ListTagsForResourceResponse, ListTagsForResourceError> {
        let mut request = SignedRequest::new("POST", "ecr", &self.region, "/");
        request.set_endpoint_prefix("api.ecr".to_string());
        request.set_content_type("application/x-amz-json-1.1".to_owned());
        request.add_header(
            "x-amz-target",
            "AmazonEC2ContainerRegistry_V20150921.ListTagsForResource",
        );
        let encoded = serde_json::to_string(&input).unwrap();
        request.set_payload(Some(encoded));

        self.client.sign_and_dispatch(request, |response| {
            if response.status.is_success() {
                Box::new(response.buffer().from_err().and_then(|response| {
                    proto::json::ResponsePayload::new(&response)
                        .deserialize::<ListTagsForResourceResponse, _>()
                }))
            } else {
                Box::new(
                    response.buffer().from_err().and_then(|response| {
                        Err(ListTagsForResourceError::from_response(response))
                    }),
                )
            }
        })
    }

    /// <p><p>Creates or updates the image manifest and tags associated with an image.</p> <note> <p>This operation is used by the Amazon ECR proxy, and it is not intended for general use by customers for pulling and pushing images. In most cases, you should use the <code>docker</code> CLI to pull, tag, and push images.</p> </note></p>
    fn put_image(&self, input: PutImageRequest) -> RusotoFuture<PutImageResponse, PutImageError> {
        let mut request = SignedRequest::new("POST", "ecr", &self.region, "/");
        request.set_endpoint_prefix("api.ecr".to_string());
        request.set_content_type("application/x-amz-json-1.1".to_owned());
        request.add_header(
            "x-amz-target",
            "AmazonEC2ContainerRegistry_V20150921.PutImage",
        );
        let encoded = serde_json::to_string(&input).unwrap();
        request.set_payload(Some(encoded));

        self.client.sign_and_dispatch(request, |response| {
            if response.status.is_success() {
                Box::new(response.buffer().from_err().and_then(|response| {
                    proto::json::ResponsePayload::new(&response)
                        .deserialize::<PutImageResponse, _>()
                }))
            } else {
                Box::new(
                    response
                        .buffer()
                        .from_err()
                        .and_then(|response| Err(PutImageError::from_response(response))),
                )
            }
        })
    }

    /// <p>Updates the image scanning configuration for a repository.</p>
    fn put_image_scanning_configuration(
        &self,
        input: PutImageScanningConfigurationRequest,
    ) -> RusotoFuture<PutImageScanningConfigurationResponse, PutImageScanningConfigurationError>
    {
        let mut request = SignedRequest::new("POST", "ecr", &self.region, "/");
        request.set_endpoint_prefix("api.ecr".to_string());
        request.set_content_type("application/x-amz-json-1.1".to_owned());
        request.add_header(
            "x-amz-target",
            "AmazonEC2ContainerRegistry_V20150921.PutImageScanningConfiguration",
        );
        let encoded = serde_json::to_string(&input).unwrap();
        request.set_payload(Some(encoded));

        self.client.sign_and_dispatch(request, |response| {
            if response.status.is_success() {
                Box::new(response.buffer().from_err().and_then(|response| {
                    proto::json::ResponsePayload::new(&response)
                        .deserialize::<PutImageScanningConfigurationResponse, _>()
                }))
            } else {
                Box::new(response.buffer().from_err().and_then(|response| {
                    Err(PutImageScanningConfigurationError::from_response(response))
                }))
            }
        })
    }

    /// <p>Updates the image tag mutability settings for a repository. When a repository is configured with tag immutability, all image tags within the repository will be prevented them from being overwritten. For more information, see <a href="https://docs.aws.amazon.com/AmazonECR/latest/userguide/image-tag-mutability.html">Image Tag Mutability</a> in the <i>Amazon Elastic Container Registry User Guide</i>.</p>
    fn put_image_tag_mutability(
        &self,
        input: PutImageTagMutabilityRequest,
    ) -> RusotoFuture<PutImageTagMutabilityResponse, PutImageTagMutabilityError> {
        let mut request = SignedRequest::new("POST", "ecr", &self.region, "/");
        request.set_endpoint_prefix("api.ecr".to_string());
        request.set_content_type("application/x-amz-json-1.1".to_owned());
        request.add_header(
            "x-amz-target",
            "AmazonEC2ContainerRegistry_V20150921.PutImageTagMutability",
        );
        let encoded = serde_json::to_string(&input).unwrap();
        request.set_payload(Some(encoded));

        self.client.sign_and_dispatch(request, |response| {
            if response.status.is_success() {
                Box::new(response.buffer().from_err().and_then(|response| {
                    proto::json::ResponsePayload::new(&response)
                        .deserialize::<PutImageTagMutabilityResponse, _>()
                }))
            } else {
                Box::new(
                    response.buffer().from_err().and_then(|response| {
                        Err(PutImageTagMutabilityError::from_response(response))
                    }),
                )
            }
        })
    }

    /// <p>Creates or updates a lifecycle policy. For information about lifecycle policy syntax, see <a href="https://docs.aws.amazon.com/AmazonECR/latest/userguide/LifecyclePolicies.html">Lifecycle Policy Template</a>.</p>
    fn put_lifecycle_policy(
        &self,
        input: PutLifecyclePolicyRequest,
    ) -> RusotoFuture<PutLifecyclePolicyResponse, PutLifecyclePolicyError> {
        let mut request = SignedRequest::new("POST", "ecr", &self.region, "/");
        request.set_endpoint_prefix("api.ecr".to_string());
        request.set_content_type("application/x-amz-json-1.1".to_owned());
        request.add_header(
            "x-amz-target",
            "AmazonEC2ContainerRegistry_V20150921.PutLifecyclePolicy",
        );
        let encoded = serde_json::to_string(&input).unwrap();
        request.set_payload(Some(encoded));

        self.client.sign_and_dispatch(request, |response| {
            if response.status.is_success() {
                Box::new(response.buffer().from_err().and_then(|response| {
                    proto::json::ResponsePayload::new(&response)
                        .deserialize::<PutLifecyclePolicyResponse, _>()
                }))
            } else {
                Box::new(
                    response
                        .buffer()
                        .from_err()
                        .and_then(|response| Err(PutLifecyclePolicyError::from_response(response))),
                )
            }
        })
    }

    /// <p>Applies a repository policy on a specified repository to control access permissions. For more information, see <a href="https://docs.aws.amazon.com/AmazonECR/latest/userguide/RepositoryPolicies.html">Amazon ECR Repository Policies</a> in the <i>Amazon Elastic Container Registry User Guide</i>.</p>
    fn set_repository_policy(
        &self,
        input: SetRepositoryPolicyRequest,
    ) -> RusotoFuture<SetRepositoryPolicyResponse, SetRepositoryPolicyError> {
        let mut request = SignedRequest::new("POST", "ecr", &self.region, "/");
        request.set_endpoint_prefix("api.ecr".to_string());
        request.set_content_type("application/x-amz-json-1.1".to_owned());
        request.add_header(
            "x-amz-target",
            "AmazonEC2ContainerRegistry_V20150921.SetRepositoryPolicy",
        );
        let encoded = serde_json::to_string(&input).unwrap();
        request.set_payload(Some(encoded));

        self.client.sign_and_dispatch(request, |response| {
            if response.status.is_success() {
                Box::new(response.buffer().from_err().and_then(|response| {
                    proto::json::ResponsePayload::new(&response)
                        .deserialize::<SetRepositoryPolicyResponse, _>()
                }))
            } else {
                Box::new(
                    response.buffer().from_err().and_then(|response| {
                        Err(SetRepositoryPolicyError::from_response(response))
                    }),
                )
            }
        })
    }

    /// <p>Starts an image vulnerability scan. An image scan can only be started once per day on an individual image. This limit includes if an image was scanned on initial push. For more information, see <a href="https://docs.aws.amazon.com/AmazonECR/latest/userguide/image-scanning.html">Image Scanning</a> in the <i>Amazon Elastic Container Registry User Guide</i>.</p>
    fn start_image_scan(
        &self,
        input: StartImageScanRequest,
    ) -> RusotoFuture<StartImageScanResponse, StartImageScanError> {
        let mut request = SignedRequest::new("POST", "ecr", &self.region, "/");
        request.set_endpoint_prefix("api.ecr".to_string());
        request.set_content_type("application/x-amz-json-1.1".to_owned());
        request.add_header(
            "x-amz-target",
            "AmazonEC2ContainerRegistry_V20150921.StartImageScan",
        );
        let encoded = serde_json::to_string(&input).unwrap();
        request.set_payload(Some(encoded));

        self.client.sign_and_dispatch(request, |response| {
            if response.status.is_success() {
                Box::new(response.buffer().from_err().and_then(|response| {
                    proto::json::ResponsePayload::new(&response)
                        .deserialize::<StartImageScanResponse, _>()
                }))
            } else {
                Box::new(
                    response
                        .buffer()
                        .from_err()
                        .and_then(|response| Err(StartImageScanError::from_response(response))),
                )
            }
        })
    }

    /// <p>Starts a preview of the specified lifecycle policy. This allows you to see the results before creating the lifecycle policy.</p>
    fn start_lifecycle_policy_preview(
        &self,
        input: StartLifecyclePolicyPreviewRequest,
    ) -> RusotoFuture<StartLifecyclePolicyPreviewResponse, StartLifecyclePolicyPreviewError> {
        let mut request = SignedRequest::new("POST", "ecr", &self.region, "/");
        request.set_endpoint_prefix("api.ecr".to_string());
        request.set_content_type("application/x-amz-json-1.1".to_owned());
        request.add_header(
            "x-amz-target",
            "AmazonEC2ContainerRegistry_V20150921.StartLifecyclePolicyPreview",
        );
        let encoded = serde_json::to_string(&input).unwrap();
        request.set_payload(Some(encoded));

        self.client.sign_and_dispatch(request, |response| {
            if response.status.is_success() {
                Box::new(response.buffer().from_err().and_then(|response| {
                    proto::json::ResponsePayload::new(&response)
                        .deserialize::<StartLifecyclePolicyPreviewResponse, _>()
                }))
            } else {
                Box::new(response.buffer().from_err().and_then(|response| {
                    Err(StartLifecyclePolicyPreviewError::from_response(response))
                }))
            }
        })
    }

    /// <p>Adds specified tags to a resource with the specified ARN. Existing tags on a resource are not changed if they are not specified in the request parameters.</p>
    fn tag_resource(
        &self,
        input: TagResourceRequest,
    ) -> RusotoFuture<TagResourceResponse, TagResourceError> {
        let mut request = SignedRequest::new("POST", "ecr", &self.region, "/");
        request.set_endpoint_prefix("api.ecr".to_string());
        request.set_content_type("application/x-amz-json-1.1".to_owned());
        request.add_header(
            "x-amz-target",
            "AmazonEC2ContainerRegistry_V20150921.TagResource",
        );
        let encoded = serde_json::to_string(&input).unwrap();
        request.set_payload(Some(encoded));

        self.client.sign_and_dispatch(request, |response| {
            if response.status.is_success() {
                Box::new(response.buffer().from_err().and_then(|response| {
                    proto::json::ResponsePayload::new(&response)
                        .deserialize::<TagResourceResponse, _>()
                }))
            } else {
                Box::new(
                    response
                        .buffer()
                        .from_err()
                        .and_then(|response| Err(TagResourceError::from_response(response))),
                )
            }
        })
    }

    /// <p>Deletes specified tags from a resource.</p>
    fn untag_resource(
        &self,
        input: UntagResourceRequest,
    ) -> RusotoFuture<UntagResourceResponse, UntagResourceError> {
        let mut request = SignedRequest::new("POST", "ecr", &self.region, "/");
        request.set_endpoint_prefix("api.ecr".to_string());
        request.set_content_type("application/x-amz-json-1.1".to_owned());
        request.add_header(
            "x-amz-target",
            "AmazonEC2ContainerRegistry_V20150921.UntagResource",
        );
        let encoded = serde_json::to_string(&input).unwrap();
        request.set_payload(Some(encoded));

        self.client.sign_and_dispatch(request, |response| {
            if response.status.is_success() {
                Box::new(response.buffer().from_err().and_then(|response| {
                    proto::json::ResponsePayload::new(&response)
                        .deserialize::<UntagResourceResponse, _>()
                }))
            } else {
                Box::new(
                    response
                        .buffer()
                        .from_err()
                        .and_then(|response| Err(UntagResourceError::from_response(response))),
                )
            }
        })
    }

    /// <p><p>Uploads an image layer part to Amazon ECR.</p> <note> <p>This operation is used by the Amazon ECR proxy, and it is not intended for general use by customers for pulling and pushing images. In most cases, you should use the <code>docker</code> CLI to pull, tag, and push images.</p> </note></p>
    fn upload_layer_part(
        &self,
        input: UploadLayerPartRequest,
    ) -> RusotoFuture<UploadLayerPartResponse, UploadLayerPartError> {
        let mut request = SignedRequest::new("POST", "ecr", &self.region, "/");
        request.set_endpoint_prefix("api.ecr".to_string());
        request.set_content_type("application/x-amz-json-1.1".to_owned());
        request.add_header(
            "x-amz-target",
            "AmazonEC2ContainerRegistry_V20150921.UploadLayerPart",
        );
        let encoded = serde_json::to_string(&input).unwrap();
        request.set_payload(Some(encoded));

        self.client.sign_and_dispatch(request, |response| {
            if response.status.is_success() {
                Box::new(response.buffer().from_err().and_then(|response| {
                    proto::json::ResponsePayload::new(&response)
                        .deserialize::<UploadLayerPartResponse, _>()
                }))
            } else {
                Box::new(
                    response
                        .buffer()
                        .from_err()
                        .and_then(|response| Err(UploadLayerPartError::from_response(response))),
                )
            }
        })
    }
}<|MERGE_RESOLUTION|>--- conflicted
+++ resolved
@@ -299,6 +299,7 @@
 }
 
 #[derive(Default, Debug, Clone, PartialEq, Serialize)]
+#[cfg_attr(feature = "deserialize_structs", derive(Deserialize))]
 pub struct DescribeImageScanFindingsRequest {
     #[serde(rename = "imageId")]
     pub image_id: ImageIdentifier,
@@ -995,9 +996,7 @@
 }
 
 #[derive(Default, Debug, Clone, PartialEq, Serialize)]
-<<<<<<< HEAD
 #[cfg_attr(feature = "deserialize_structs", derive(Deserialize))]
-=======
 pub struct PutImageScanningConfigurationRequest {
     /// <p>The image scanning configuration for the repository. This setting determines whether images are scanned for known vulnerabilities after being pushed to the repository.</p>
     #[serde(rename = "imageScanningConfiguration")]
@@ -1029,7 +1028,7 @@
 }
 
 #[derive(Default, Debug, Clone, PartialEq, Serialize)]
->>>>>>> 36d57c13
+#[cfg_attr(feature = "deserialize_structs", derive(Deserialize))]
 pub struct PutImageTagMutabilityRequest {
     /// <p>The tag mutability setting for the repository. If <code>MUTABLE</code> is specified, image tags can be overwritten. If <code>IMMUTABLE</code> is specified, all image tags within the repository will be immutable which will prevent them from being overwritten.</p>
     #[serde(rename = "imageTagMutability")]
@@ -1162,9 +1161,7 @@
 }
 
 #[derive(Default, Debug, Clone, PartialEq, Serialize)]
-<<<<<<< HEAD
 #[cfg_attr(feature = "deserialize_structs", derive(Deserialize))]
-=======
 pub struct StartImageScanRequest {
     #[serde(rename = "imageId")]
     pub image_id: ImageIdentifier,
@@ -1198,7 +1195,7 @@
 }
 
 #[derive(Default, Debug, Clone, PartialEq, Serialize)]
->>>>>>> 36d57c13
+#[cfg_attr(feature = "deserialize_structs", derive(Deserialize))]
 pub struct StartLifecyclePolicyPreviewRequest {
     /// <p>The policy to be evaluated against. If you do not specify a policy, the current policy for the repository is used.</p>
     #[serde(rename = "lifecyclePolicyText")]
