--- conflicted
+++ resolved
@@ -1087,13 +1087,8 @@
     pub target_spot_capacity: Option<i64>,
 }
 
-<<<<<<< HEAD
-/// <p><p>The launch specification for Spot instances in the fleet, which determines the defined duration and provisioning timeout behavior.</p> <note> <p>The instance fleet configuration is available only in Amazon EMR versions 4.8.0 and later, excluding 5.0.x versions.</p> </note></p>
+/// <p><p>The launch specification for Spot instances in the fleet, which determines the defined duration, provisioning timeout behavior, and allocation strategy.</p> <note> <p>The instance fleet configuration is available only in Amazon EMR versions 4.8.0 and later, excluding 5.0.x versions. On-Demand and Spot instance allocation strategies are available in Amazon EMR version 5.12.1 and later.</p> </note></p>
 #[derive(Clone, Debug, Default, Deserialize, PartialEq, Serialize)]
-=======
-/// <p><p>The launch specification for Spot instances in the fleet, which determines the defined duration, provisioning timeout behavior, and allocation strategy.</p> <note> <p>The instance fleet configuration is available only in Amazon EMR versions 4.8.0 and later, excluding 5.0.x versions. On-Demand and Spot instance allocation strategies are available in Amazon EMR version 5.12.1 and later.</p> </note></p>
-#[derive(Default, Debug, Clone, PartialEq, Serialize, Deserialize)]
->>>>>>> e150e708
 pub struct InstanceFleetProvisioningSpecifications {
     /// <p><p> The launch specification for On-Demand instances in the instance fleet, which determines the allocation strategy. </p> <note> <p>The instance fleet configuration is available only in Amazon EMR versions 4.8.0 and later, excluding 5.0.x versions. On-Demand instances allocation strategy is available in Amazon EMR version 5.12.1 and later.</p> </note></p>
     #[serde(rename = "OnDemandSpecification")]
@@ -2071,7 +2066,7 @@
 }
 
 /// <p><p> The launch specification for On-Demand instances in the instance fleet, which determines the allocation strategy. </p> <note> <p>The instance fleet configuration is available only in Amazon EMR versions 4.8.0 and later, excluding 5.0.x versions. On-Demand instances allocation strategy is available in Amazon EMR version 5.12.1 and later.</p> </note></p>
-#[derive(Default, Debug, Clone, PartialEq, Serialize, Deserialize)]
+#[derive(Clone, Debug, Default, Deserialize, PartialEq, Serialize)]
 pub struct OnDemandProvisioningSpecification {
     /// <p> Specifies the strategy to use in launching On-Demand instance fleets. Currently, the only option is lowest-price (the default), which launches the lowest price first. </p>
     #[serde(rename = "AllocationStrategy")]
@@ -2459,13 +2454,8 @@
     pub scaling_adjustment: i64,
 }
 
-<<<<<<< HEAD
-/// <p><p>The launch specification for Spot instances in the instance fleet, which determines the defined duration and provisioning timeout behavior.</p> <note> <p>The instance fleet configuration is available only in Amazon EMR versions 4.8.0 and later, excluding 5.0.x versions.</p> </note></p>
+/// <p><p>The launch specification for Spot instances in the instance fleet, which determines the defined duration, provisioning timeout behavior, and allocation strategy.</p> <note> <p>The instance fleet configuration is available only in Amazon EMR versions 4.8.0 and later, excluding 5.0.x versions. Spot instance allocation strategy is available in Amazon EMR version 5.12.1 and later.</p> </note></p>
 #[derive(Clone, Debug, Default, Deserialize, PartialEq, Serialize)]
-=======
-/// <p><p>The launch specification for Spot instances in the instance fleet, which determines the defined duration, provisioning timeout behavior, and allocation strategy.</p> <note> <p>The instance fleet configuration is available only in Amazon EMR versions 4.8.0 and later, excluding 5.0.x versions. Spot instance allocation strategy is available in Amazon EMR version 5.12.1 and later.</p> </note></p>
-#[derive(Default, Debug, Clone, PartialEq, Serialize, Deserialize)]
->>>>>>> e150e708
 pub struct SpotProvisioningSpecification {
     /// <p> Specifies the strategy to use in launching Spot instance fleets. Currently, the only option is capacity-optimized (the default), which launches instances from Spot instance pools with optimal capacity for the number of instances that are launching. </p>
     #[serde(rename = "AllocationStrategy")]
