--- conflicted
+++ resolved
@@ -79,13 +79,8 @@
     pub failed_s3_resources: Option<Vec<FailedS3Resource>>,
 }
 
-<<<<<<< HEAD
-/// <p>The classification type that Amazon Macie applies to the associated S3 resources. </p>
+/// <p>The classification type that Amazon Macie Classic applies to the associated S3 resources. </p>
 #[derive(Clone, Debug, Default, Deserialize, PartialEq, Serialize)]
-=======
-/// <p>The classification type that Amazon Macie Classic applies to the associated S3 resources. </p>
-#[derive(Default, Debug, Clone, PartialEq, Serialize, Deserialize)]
->>>>>>> e150e708
 pub struct ClassificationType {
     /// <p>A continuous classification of the objects that are added to a specified S3 bucket. Amazon Macie Classic begins performing continuous classification after a bucket is successfully associated with Amazon Macie Classic. </p>
     #[serde(rename = "continuous")]
@@ -95,13 +90,8 @@
     pub one_time: String,
 }
 
-<<<<<<< HEAD
-/// <p>The classification type that Amazon Macie applies to the associated S3 resources. At least one of the classification types (oneTime or continuous) must be specified. </p>
-#[derive(Clone, Debug, Default, PartialEq, Serialize)]
-=======
 /// <p>The classification type that Amazon Macie Classic applies to the associated S3 resources. At least one of the classification types (oneTime or continuous) must be specified. </p>
-#[derive(Default, Debug, Clone, PartialEq, Serialize)]
->>>>>>> e150e708
+#[derive(Clone, Debug, Default, PartialEq, Serialize)]
 #[cfg_attr(feature = "deserialize_structs", derive(Deserialize))]
 pub struct ClassificationTypeUpdate {
     /// <p>A continuous classification of the objects that are added to a specified S3 bucket. Amazon Macie Classic begins performing continuous classification after a bucket is successfully associated with Amazon Macie Classic. </p>
@@ -217,13 +207,8 @@
     pub s_3_resources: Option<Vec<S3ResourceClassification>>,
 }
 
-<<<<<<< HEAD
-/// <p>Contains information about the Amazon Macie member account.</p>
+/// <p>Contains information about the Amazon Macie Classic member account.</p>
 #[derive(Clone, Debug, Default, Deserialize, PartialEq)]
-=======
-/// <p>Contains information about the Amazon Macie Classic member account.</p>
-#[derive(Default, Debug, Clone, PartialEq, Deserialize)]
->>>>>>> e150e708
 #[cfg_attr(any(test, feature = "serialize_structs"), derive(Serialize))]
 pub struct MemberAccount {
     /// <p>The AWS account ID of the Amazon Macie Classic member account.</p>
@@ -244,13 +229,8 @@
     pub prefix: Option<String>,
 }
 
-<<<<<<< HEAD
-/// <p>The S3 resources that you want to associate with Amazon Macie for monitoring and data classification. This data type is used as a request parameter in the AssociateS3Resources action and a response parameter in the ListS3Resources action. </p>
+/// <p>The S3 resources that you want to associate with Amazon Macie Classic for monitoring and data classification. This data type is used as a request parameter in the AssociateS3Resources action and a response parameter in the ListS3Resources action. </p>
 #[derive(Clone, Debug, Default, Deserialize, PartialEq, Serialize)]
-=======
-/// <p>The S3 resources that you want to associate with Amazon Macie Classic for monitoring and data classification. This data type is used as a request parameter in the AssociateS3Resources action and a response parameter in the ListS3Resources action. </p>
-#[derive(Default, Debug, Clone, PartialEq, Serialize, Deserialize)]
->>>>>>> e150e708
 pub struct S3ResourceClassification {
     /// <p>The name of the S3 bucket that you want to associate with Amazon Macie Classic.</p>
     #[serde(rename = "bucketName")]
