// =================================================================
//
//                           * WARNING *
//
//                    This file is generated!
//
//  Changes made to this file will be overwritten. If changes are
//  required to the generated code, the service_crategen project
//  must be updated to generate the changes.
//
// =================================================================
#![allow(warnings)]

use futures::future;
use futures::Future;
use rusoto_core::credential::ProvideAwsCredentials;
use rusoto_core::region;
use rusoto_core::request::{BufferedHttpResponse, DispatchSignedRequest};
use rusoto_core::{Client, RusotoError, RusotoFuture};
use std::error::Error;
use std::fmt;

use rusoto_core::proto;
use rusoto_core::signature::SignedRequest;
use serde_json;
/// <p> An extracted segment of the text that is an attribute of an entity, or otherwise related to an entity, such as the dosage of a medication taken. It contains information about the attribute such as id, begin and end offset within the input text, and the segment of the input text. </p>
#[derive(Default, Debug, Clone, PartialEq, Deserialize)]
#[cfg_attr(any(test, feature = "serialize_structs"), derive(Serialize))]
pub struct Attribute {
    /// <p> The 0-based character offset in the input text that shows where the attribute begins. The offset returns the UTF-8 code point in the string. </p>
    #[serde(rename = "BeginOffset")]
    #[serde(skip_serializing_if = "Option::is_none")]
    pub begin_offset: Option<i64>,
    /// <p> The 0-based character offset in the input text that shows where the attribute ends. The offset returns the UTF-8 code point in the string. </p>
    #[serde(rename = "EndOffset")]
    #[serde(skip_serializing_if = "Option::is_none")]
    pub end_offset: Option<i64>,
    /// <p> The numeric identifier for this attribute. This is a monotonically increasing id unique within this response rather than a global unique identifier. </p>
    #[serde(rename = "Id")]
    #[serde(skip_serializing_if = "Option::is_none")]
    pub id: Option<i64>,
    /// <p> The level of confidence that Amazon Comprehend Medical has that this attribute is correctly related to this entity. </p>
    #[serde(rename = "RelationshipScore")]
    #[serde(skip_serializing_if = "Option::is_none")]
    pub relationship_score: Option<f32>,
    /// <p> The level of confidence that Amazon Comprehend Medical has that the segment of text is correctly recognized as an attribute. </p>
    #[serde(rename = "Score")]
    #[serde(skip_serializing_if = "Option::is_none")]
    pub score: Option<f32>,
    /// <p> The segment of input text extracted as this attribute.</p>
    #[serde(rename = "Text")]
    #[serde(skip_serializing_if = "Option::is_none")]
    pub text: Option<String>,
    /// <p> Contextual information for this attribute. </p>
    #[serde(rename = "Traits")]
    #[serde(skip_serializing_if = "Option::is_none")]
    pub traits: Option<Vec<Trait>>,
    /// <p> The type of attribute. </p>
    #[serde(rename = "Type")]
    #[serde(skip_serializing_if = "Option::is_none")]
    pub type_: Option<String>,
}

/// <p>Provides information for filtering a list of detection jobs.</p>
#[derive(Default, Debug, Clone, PartialEq, Serialize)]
pub struct ComprehendMedicalAsyncJobFilter {
    /// <p>Filters on the name of the job.</p>
    #[serde(rename = "JobName")]
    #[serde(skip_serializing_if = "Option::is_none")]
    pub job_name: Option<String>,
    /// <p>Filters the list of jobs based on job status. Returns only jobs with the specified status.</p>
    #[serde(rename = "JobStatus")]
    #[serde(skip_serializing_if = "Option::is_none")]
    pub job_status: Option<String>,
    /// <p>Filters the list of jobs based on the time that the job was submitted for processing. Returns only jobs submitted after the specified time. Jobs are returned in descending order, newest to oldest.</p>
    #[serde(rename = "SubmitTimeAfter")]
    #[serde(skip_serializing_if = "Option::is_none")]
    pub submit_time_after: Option<f64>,
    /// <p>Filters the list of jobs based on the time that the job was submitted for processing. Returns only jobs submitted before the specified time. Jobs are returned in ascending order, oldest to newest.</p>
    #[serde(rename = "SubmitTimeBefore")]
    #[serde(skip_serializing_if = "Option::is_none")]
    pub submit_time_before: Option<f64>,
}

/// <p>Provides information about a detection job.</p>
#[derive(Default, Debug, Clone, PartialEq, Deserialize)]
#[cfg_attr(any(test, feature = "serialize_structs"), derive(Serialize))]
pub struct ComprehendMedicalAsyncJobProperties {
    /// <p>The Amazon Resource Name (ARN) that gives Amazon Comprehend Medical read access to your input data.</p>
    #[serde(rename = "DataAccessRoleArn")]
    #[serde(skip_serializing_if = "Option::is_none")]
    pub data_access_role_arn: Option<String>,
    /// <p>The time that the detection job completed.</p>
    #[serde(rename = "EndTime")]
    #[serde(skip_serializing_if = "Option::is_none")]
    pub end_time: Option<f64>,
    /// <p>The date and time that job metadata is deleted from the server. Output files in your S3 bucket will not be deleted. After the metadata is deleted, the job will no longer appear in the results of the <code>ListEntitiesDetectionV2Job</code> or the <code>ListPHIDetectionJobs</code> operation.</p>
    #[serde(rename = "ExpirationTime")]
    #[serde(skip_serializing_if = "Option::is_none")]
    pub expiration_time: Option<f64>,
    /// <p>The input data configuration that you supplied when you created the detection job.</p>
    #[serde(rename = "InputDataConfig")]
    #[serde(skip_serializing_if = "Option::is_none")]
    pub input_data_config: Option<InputDataConfig>,
    /// <p>The identifier assigned to the detection job.</p>
    #[serde(rename = "JobId")]
    #[serde(skip_serializing_if = "Option::is_none")]
    pub job_id: Option<String>,
    /// <p>The name that you assigned to the detection job.</p>
    #[serde(rename = "JobName")]
    #[serde(skip_serializing_if = "Option::is_none")]
    pub job_name: Option<String>,
    /// <p>The current status of the detection job. If the status is <code>FAILED</code>, the <code>Message</code> field shows the reason for the failure.</p>
    #[serde(rename = "JobStatus")]
    #[serde(skip_serializing_if = "Option::is_none")]
    pub job_status: Option<String>,
    /// <p>The AWS Key Management Service key, if any, used to encrypt the output files. </p>
    #[serde(rename = "KMSKey")]
    #[serde(skip_serializing_if = "Option::is_none")]
    pub kms_key: Option<String>,
    /// <p>The language code of the input documents.</p>
    #[serde(rename = "LanguageCode")]
    #[serde(skip_serializing_if = "Option::is_none")]
    pub language_code: Option<String>,
    /// <p>The path to the file that describes the results of a batch job.</p>
    #[serde(rename = "ManifestFilePath")]
    #[serde(skip_serializing_if = "Option::is_none")]
    pub manifest_file_path: Option<String>,
    /// <p>A description of the status of a job.</p>
    #[serde(rename = "Message")]
    #[serde(skip_serializing_if = "Option::is_none")]
    pub message: Option<String>,
    /// <p>The version of the model used to analyze the documents. The version number looks like X.X.X. You can use this information to track the model used for a particular batch of documents.</p>
    #[serde(rename = "ModelVersion")]
    #[serde(skip_serializing_if = "Option::is_none")]
    pub model_version: Option<String>,
    /// <p>The output data configuration that you supplied when you created the detection job.</p>
    #[serde(rename = "OutputDataConfig")]
    #[serde(skip_serializing_if = "Option::is_none")]
    pub output_data_config: Option<OutputDataConfig>,
    /// <p>The time that the detection job was submitted for processing.</p>
    #[serde(rename = "SubmitTime")]
    #[serde(skip_serializing_if = "Option::is_none")]
    pub submit_time: Option<f64>,
}

#[derive(Default, Debug, Clone, PartialEq, Serialize)]
pub struct DescribeEntitiesDetectionV2JobRequest {
    /// <p>The identifier that Amazon Comprehend Medical generated for the job. The <code>StartEntitiesDetectionV2Job</code> operation returns this identifier in its response.</p>
    #[serde(rename = "JobId")]
    pub job_id: String,
}

#[derive(Default, Debug, Clone, PartialEq, Deserialize)]
#[cfg_attr(any(test, feature = "serialize_structs"), derive(Serialize))]
pub struct DescribeEntitiesDetectionV2JobResponse {
    /// <p>An object that contains the properties associated with a detection job.</p>
    #[serde(rename = "ComprehendMedicalAsyncJobProperties")]
    #[serde(skip_serializing_if = "Option::is_none")]
    pub comprehend_medical_async_job_properties: Option<ComprehendMedicalAsyncJobProperties>,
}

#[derive(Default, Debug, Clone, PartialEq, Serialize)]
pub struct DescribePHIDetectionJobRequest {
    /// <p>The identifier that Amazon Comprehend Medical generated for the job. The <code>StartPHIDetectionJob</code> operation returns this identifier in its response.</p>
    #[serde(rename = "JobId")]
    pub job_id: String,
}

#[derive(Default, Debug, Clone, PartialEq, Deserialize)]
#[cfg_attr(any(test, feature = "serialize_structs"), derive(Serialize))]
pub struct DescribePHIDetectionJobResponse {
    /// <p>An object that contains the properties associated with a detection job.</p>
    #[serde(rename = "ComprehendMedicalAsyncJobProperties")]
    #[serde(skip_serializing_if = "Option::is_none")]
    pub comprehend_medical_async_job_properties: Option<ComprehendMedicalAsyncJobProperties>,
}

#[derive(Default, Debug, Clone, PartialEq, Serialize)]
#[cfg_attr(feature = "deserialize_structs", derive(Deserialize))]
pub struct DetectEntitiesRequest {
    /// <p> A UTF-8 text string containing the clinical content being examined for entities. Each string must contain fewer than 20,000 bytes of characters.</p>
    #[serde(rename = "Text")]
    pub text: String,
}

#[derive(Default, Debug, Clone, PartialEq, Deserialize)]
#[cfg_attr(any(test, feature = "serialize_structs"), derive(Serialize))]
pub struct DetectEntitiesResponse {
    /// <p> The collection of medical entities extracted from the input text and their associated information. For each entity, the response provides the entity text, the entity category, where the entity text begins and ends, and the level of confidence that Amazon Comprehend Medical has in the detection and analysis. Attributes and traits of the entity are also returned.</p>
    #[serde(rename = "Entities")]
    pub entities: Vec<Entity>,
    /// <p>The version of the model used to analyze the documents. The version number looks like X.X.X. You can use this information to track the model used for a particular batch of documents.</p>
    #[serde(rename = "ModelVersion")]
    pub model_version: String,
    /// <p> If the result of the previous request to <code>DetectEntities</code> was truncated, include the <code>PaginationToken</code> to fetch the next page of entities.</p>
    #[serde(rename = "PaginationToken")]
    #[serde(skip_serializing_if = "Option::is_none")]
    pub pagination_token: Option<String>,
    /// <p> Attributes extracted from the input text that we were unable to relate to an entity.</p>
    #[serde(rename = "UnmappedAttributes")]
    #[serde(skip_serializing_if = "Option::is_none")]
    pub unmapped_attributes: Option<Vec<UnmappedAttribute>>,
}

#[derive(Default, Debug, Clone, PartialEq, Serialize)]
<<<<<<< HEAD
#[cfg_attr(feature = "deserialize_structs", derive(Deserialize))]
=======
pub struct DetectEntitiesV2Request {
    /// <p>A UTF-8 string containing the clinical content being examined for entities. Each string must contain fewer than 20,000 bytes of characters.</p>
    #[serde(rename = "Text")]
    pub text: String,
}

#[derive(Default, Debug, Clone, PartialEq, Deserialize)]
#[cfg_attr(any(test, feature = "serialize_structs"), derive(Serialize))]
pub struct DetectEntitiesV2Response {
    /// <p>The collection of medical entities extracted from the input text and their associated information. For each entity, the response provides the entity text, the entity category, where the entity text begins and ends, and the level of confidence in the detection and analysis. Attributes and traits of the entity are also returned.</p>
    #[serde(rename = "Entities")]
    pub entities: Vec<Entity>,
    /// <p>The version of the model used to analyze the documents. The version number looks like X.X.X. You can use this information to track the model used for a particular batch of documents.</p>
    #[serde(rename = "ModelVersion")]
    pub model_version: String,
    /// <p>If the result to the <code>DetectEntitiesV2</code> operation was truncated, include the <code>PaginationToken</code> to fetch the next page of entities.</p>
    #[serde(rename = "PaginationToken")]
    #[serde(skip_serializing_if = "Option::is_none")]
    pub pagination_token: Option<String>,
    /// <p>Attributes extracted from the input text that couldn't be related to an entity.</p>
    #[serde(rename = "UnmappedAttributes")]
    #[serde(skip_serializing_if = "Option::is_none")]
    pub unmapped_attributes: Option<Vec<UnmappedAttribute>>,
}

#[derive(Default, Debug, Clone, PartialEq, Serialize)]
>>>>>>> 36d57c13
pub struct DetectPHIRequest {
    /// <p> A UTF-8 text string containing the clinical content being examined for PHI entities. Each string must contain fewer than 20,000 bytes of characters. </p>
    #[serde(rename = "Text")]
    pub text: String,
}

#[derive(Default, Debug, Clone, PartialEq, Deserialize)]
#[cfg_attr(any(test, feature = "serialize_structs"), derive(Serialize))]
pub struct DetectPHIResponse {
    /// <p> The collection of PHI entities extracted from the input text and their associated information. For each entity, the response provides the entity text, the entity category, where the entity text begins and ends, and the level of confidence that Amazon Comprehend Medical has in its detection. </p>
    #[serde(rename = "Entities")]
    pub entities: Vec<Entity>,
    /// <p>The version of the model used to analyze the documents. The version number looks like X.X.X. You can use this information to track the model used for a particular batch of documents.</p>
    #[serde(rename = "ModelVersion")]
    pub model_version: String,
    /// <p> If the result of the previous request to <code>DetectPHI</code> was truncated, include the <code>PaginationToken</code> to fetch the next page of PHI entities. </p>
    #[serde(rename = "PaginationToken")]
    #[serde(skip_serializing_if = "Option::is_none")]
    pub pagination_token: Option<String>,
}

/// <p> Provides information about an extracted medical entity.</p>
#[derive(Default, Debug, Clone, PartialEq, Deserialize)]
#[cfg_attr(any(test, feature = "serialize_structs"), derive(Serialize))]
pub struct Entity {
    /// <p> The extracted attributes that relate to this entity.</p>
    #[serde(rename = "Attributes")]
    #[serde(skip_serializing_if = "Option::is_none")]
    pub attributes: Option<Vec<Attribute>>,
    /// <p> The 0-based character offset in the input text that shows where the entity begins. The offset returns the UTF-8 code point in the string. </p>
    #[serde(rename = "BeginOffset")]
    #[serde(skip_serializing_if = "Option::is_none")]
    pub begin_offset: Option<i64>,
    /// <p> The category of the entity.</p>
    #[serde(rename = "Category")]
    #[serde(skip_serializing_if = "Option::is_none")]
    pub category: Option<String>,
    /// <p> The 0-based character offset in the input text that shows where the entity ends. The offset returns the UTF-8 code point in the string. </p>
    #[serde(rename = "EndOffset")]
    #[serde(skip_serializing_if = "Option::is_none")]
    pub end_offset: Option<i64>,
    /// <p> The numeric identifier for the entity. This is a monotonically increasing id unique within this response rather than a global unique identifier. </p>
    #[serde(rename = "Id")]
    #[serde(skip_serializing_if = "Option::is_none")]
    pub id: Option<i64>,
    /// <p>The level of confidence that Amazon Comprehend Medical has in the accuracy of the detection.</p>
    #[serde(rename = "Score")]
    #[serde(skip_serializing_if = "Option::is_none")]
    pub score: Option<f32>,
    /// <p> The segment of input text extracted as this entity.</p>
    #[serde(rename = "Text")]
    #[serde(skip_serializing_if = "Option::is_none")]
    pub text: Option<String>,
    /// <p>Contextual information for the entity</p>
    #[serde(rename = "Traits")]
    #[serde(skip_serializing_if = "Option::is_none")]
    pub traits: Option<Vec<Trait>>,
    /// <p> Describes the specific type of entity with category of entities. </p>
    #[serde(rename = "Type")]
    #[serde(skip_serializing_if = "Option::is_none")]
    pub type_: Option<String>,
}

/// <p>The input properties for an entities detection job</p>
#[derive(Default, Debug, Clone, PartialEq, Serialize, Deserialize)]
pub struct InputDataConfig {
    /// <p>The URI of the S3 bucket that contains the input data. The bucket must be in the same region as the API endpoint that you are calling.</p> <p>Each file in the document collection must be less than 40 KB. You can store a maximum of 30 GB in the bucket.</p>
    #[serde(rename = "S3Bucket")]
    pub s3_bucket: String,
    /// <p>The path to the input data files in the S3 bucket.</p>
    #[serde(rename = "S3Key")]
    #[serde(skip_serializing_if = "Option::is_none")]
    pub s3_key: Option<String>,
}

#[derive(Default, Debug, Clone, PartialEq, Serialize)]
pub struct ListEntitiesDetectionV2JobsRequest {
    /// <p>Filters the jobs that are returned. You can filter jobs based on their names, status, or the date and time that they were submitted. You can only set one filter at a time.</p>
    #[serde(rename = "Filter")]
    #[serde(skip_serializing_if = "Option::is_none")]
    pub filter: Option<ComprehendMedicalAsyncJobFilter>,
    /// <p>The maximum number of results to return in each page. The default is 100.</p>
    #[serde(rename = "MaxResults")]
    #[serde(skip_serializing_if = "Option::is_none")]
    pub max_results: Option<i64>,
    /// <p>Identifies the next page of results to return.</p>
    #[serde(rename = "NextToken")]
    #[serde(skip_serializing_if = "Option::is_none")]
    pub next_token: Option<String>,
}

#[derive(Default, Debug, Clone, PartialEq, Deserialize)]
#[cfg_attr(any(test, feature = "serialize_structs"), derive(Serialize))]
pub struct ListEntitiesDetectionV2JobsResponse {
    /// <p>A list containing the properties of each job returned.</p>
    #[serde(rename = "ComprehendMedicalAsyncJobPropertiesList")]
    #[serde(skip_serializing_if = "Option::is_none")]
    pub comprehend_medical_async_job_properties_list:
        Option<Vec<ComprehendMedicalAsyncJobProperties>>,
    /// <p>Identifies the next page of results to return.</p>
    #[serde(rename = "NextToken")]
    #[serde(skip_serializing_if = "Option::is_none")]
    pub next_token: Option<String>,
}

#[derive(Default, Debug, Clone, PartialEq, Serialize)]
pub struct ListPHIDetectionJobsRequest {
    /// <p>Filters the jobs that are returned. You can filter jobs based on their names, status, or the date and time that they were submitted. You can only set one filter at a time.</p>
    #[serde(rename = "Filter")]
    #[serde(skip_serializing_if = "Option::is_none")]
    pub filter: Option<ComprehendMedicalAsyncJobFilter>,
    /// <p>The maximum number of results to return in each page. The default is 100.</p>
    #[serde(rename = "MaxResults")]
    #[serde(skip_serializing_if = "Option::is_none")]
    pub max_results: Option<i64>,
    /// <p>Identifies the next page of results to return.</p>
    #[serde(rename = "NextToken")]
    #[serde(skip_serializing_if = "Option::is_none")]
    pub next_token: Option<String>,
}

#[derive(Default, Debug, Clone, PartialEq, Deserialize)]
#[cfg_attr(any(test, feature = "serialize_structs"), derive(Serialize))]
pub struct ListPHIDetectionJobsResponse {
    /// <p>A list containing the properties of each job returned.</p>
    #[serde(rename = "ComprehendMedicalAsyncJobPropertiesList")]
    #[serde(skip_serializing_if = "Option::is_none")]
    pub comprehend_medical_async_job_properties_list:
        Option<Vec<ComprehendMedicalAsyncJobProperties>>,
    /// <p>Identifies the next page of results to return.</p>
    #[serde(rename = "NextToken")]
    #[serde(skip_serializing_if = "Option::is_none")]
    pub next_token: Option<String>,
}

/// <p>The output properties for a detection job.</p>
#[derive(Default, Debug, Clone, PartialEq, Serialize, Deserialize)]
pub struct OutputDataConfig {
    /// <p>When you use the <code>OutputDataConfig</code> object with asynchronous operations, you specify the Amazon S3 location where you want to write the output data. The URI must be in the same region as the API endpoint that you are calling. The location is used as the prefix for the actual location of the output.</p>
    #[serde(rename = "S3Bucket")]
    pub s3_bucket: String,
    /// <p>The path to the output data files in the S3 bucket. Amazon Comprehend Medical creates an output directory using the job ID so that the output from one job does not overwrite the output of another.</p>
    #[serde(rename = "S3Key")]
    #[serde(skip_serializing_if = "Option::is_none")]
    pub s3_key: Option<String>,
}

#[derive(Default, Debug, Clone, PartialEq, Serialize)]
pub struct StartEntitiesDetectionV2JobRequest {
    /// <p>A unique identifier for the request. If you don't set the client request token, Amazon Comprehend Medical generates one.</p>
    #[serde(rename = "ClientRequestToken")]
    #[serde(skip_serializing_if = "Option::is_none")]
    pub client_request_token: Option<String>,
    /// <p>The Amazon Resource Name (ARN) of the AWS Identity and Access Management (IAM) role that grants Amazon Comprehend Medical read access to your input data. For more information, see <a href="https://docs.aws.amazon.com/comprehend/latest/dg/access-control-managing-permissions-med.html#auth-role-permissions-med"> Role-Based Permissions Required for Asynchronous Operations</a>.</p>
    #[serde(rename = "DataAccessRoleArn")]
    pub data_access_role_arn: String,
    /// <p>Specifies the format and location of the input data for the job.</p>
    #[serde(rename = "InputDataConfig")]
    pub input_data_config: InputDataConfig,
    /// <p>The identifier of the job.</p>
    #[serde(rename = "JobName")]
    #[serde(skip_serializing_if = "Option::is_none")]
    pub job_name: Option<String>,
    /// <p>An AWS Key Management Service key to encrypt your output files. If you do not specify a key, the files are written in plain text.</p>
    #[serde(rename = "KMSKey")]
    #[serde(skip_serializing_if = "Option::is_none")]
    pub kms_key: Option<String>,
    /// <p>The language of the input documents. All documents must be in the same language.</p>
    #[serde(rename = "LanguageCode")]
    pub language_code: String,
    /// <p>Specifies where to send the output files.</p>
    #[serde(rename = "OutputDataConfig")]
    pub output_data_config: OutputDataConfig,
}

#[derive(Default, Debug, Clone, PartialEq, Deserialize)]
#[cfg_attr(any(test, feature = "serialize_structs"), derive(Serialize))]
pub struct StartEntitiesDetectionV2JobResponse {
    /// <p>The identifier generated for the job. To get the status of a job, use this identifier with the <code>DescribeEntitiesDetectionV2Job</code> operation.</p>
    #[serde(rename = "JobId")]
    #[serde(skip_serializing_if = "Option::is_none")]
    pub job_id: Option<String>,
}

#[derive(Default, Debug, Clone, PartialEq, Serialize)]
pub struct StartPHIDetectionJobRequest {
    /// <p>A unique identifier for the request. If you don't set the client request token, Amazon Comprehend Medical generates one.</p>
    #[serde(rename = "ClientRequestToken")]
    #[serde(skip_serializing_if = "Option::is_none")]
    pub client_request_token: Option<String>,
    /// <p>The Amazon Resource Name (ARN) of the AWS Identity and Access Management (IAM) role that grants Amazon Comprehend Medical read access to your input data. For more information, see <a href="https://docs.aws.amazon.com/comprehend/latest/dg/access-control-managing-permissions-med.html#auth-role-permissions-med"> Role-Based Permissions Required for Asynchronous Operations</a>.</p>
    #[serde(rename = "DataAccessRoleArn")]
    pub data_access_role_arn: String,
    /// <p>Specifies the format and location of the input data for the job.</p>
    #[serde(rename = "InputDataConfig")]
    pub input_data_config: InputDataConfig,
    /// <p>The identifier of the job.</p>
    #[serde(rename = "JobName")]
    #[serde(skip_serializing_if = "Option::is_none")]
    pub job_name: Option<String>,
    /// <p>An AWS Key Management Service key to encrypt your output files. If you do not specify a key, the files are written in plain text.</p>
    #[serde(rename = "KMSKey")]
    #[serde(skip_serializing_if = "Option::is_none")]
    pub kms_key: Option<String>,
    /// <p>The language of the input documents. All documents must be in the same language.</p>
    #[serde(rename = "LanguageCode")]
    pub language_code: String,
    /// <p>Specifies where to send the output files.</p>
    #[serde(rename = "OutputDataConfig")]
    pub output_data_config: OutputDataConfig,
}

#[derive(Default, Debug, Clone, PartialEq, Deserialize)]
#[cfg_attr(any(test, feature = "serialize_structs"), derive(Serialize))]
pub struct StartPHIDetectionJobResponse {
    /// <p>The identifier generated for the job. To get the status of a job, use this identifier with the <code>DescribePHIDetectionJob</code> operation.</p>
    #[serde(rename = "JobId")]
    #[serde(skip_serializing_if = "Option::is_none")]
    pub job_id: Option<String>,
}

#[derive(Default, Debug, Clone, PartialEq, Serialize)]
pub struct StopEntitiesDetectionV2JobRequest {
    /// <p>The identifier of the medical entities job to stop.</p>
    #[serde(rename = "JobId")]
    pub job_id: String,
}

#[derive(Default, Debug, Clone, PartialEq, Deserialize)]
#[cfg_attr(any(test, feature = "serialize_structs"), derive(Serialize))]
pub struct StopEntitiesDetectionV2JobResponse {
    /// <p>The identifier of the medical entities detection job that was stopped.</p>
    #[serde(rename = "JobId")]
    #[serde(skip_serializing_if = "Option::is_none")]
    pub job_id: Option<String>,
}

#[derive(Default, Debug, Clone, PartialEq, Serialize)]
pub struct StopPHIDetectionJobRequest {
    /// <p>The identifier of the PHI detection job to stop.</p>
    #[serde(rename = "JobId")]
    pub job_id: String,
}

#[derive(Default, Debug, Clone, PartialEq, Deserialize)]
#[cfg_attr(any(test, feature = "serialize_structs"), derive(Serialize))]
pub struct StopPHIDetectionJobResponse {
    /// <p>The identifier of the PHI detection job that was stopped.</p>
    #[serde(rename = "JobId")]
    #[serde(skip_serializing_if = "Option::is_none")]
    pub job_id: Option<String>,
}

/// <p> Provides contextual information about the extracted entity. </p>
#[derive(Default, Debug, Clone, PartialEq, Deserialize)]
#[cfg_attr(any(test, feature = "serialize_structs"), derive(Serialize))]
pub struct Trait {
    /// <p> Provides a name or contextual description about the trait. </p>
    #[serde(rename = "Name")]
    #[serde(skip_serializing_if = "Option::is_none")]
    pub name: Option<String>,
    /// <p> The level of confidence that Amazon Comprehend Medical has in the accuracy of this trait.</p>
    #[serde(rename = "Score")]
    #[serde(skip_serializing_if = "Option::is_none")]
    pub score: Option<f32>,
}

/// <p> An attribute that we extracted, but were unable to relate to an entity. </p>
#[derive(Default, Debug, Clone, PartialEq, Deserialize)]
#[cfg_attr(any(test, feature = "serialize_structs"), derive(Serialize))]
pub struct UnmappedAttribute {
    /// <p> The specific attribute that has been extracted but not mapped to an entity. </p>
    #[serde(rename = "Attribute")]
    #[serde(skip_serializing_if = "Option::is_none")]
    pub attribute: Option<Attribute>,
    /// <p> The type of the attribute, could be one of the following values: "MEDICATION", "MEDICAL_CONDITION", "ANATOMY", "TEST_AND_TREATMENT_PROCEDURE" or "PROTECTED_HEALTH_INFORMATION". </p>
    #[serde(rename = "Type")]
    #[serde(skip_serializing_if = "Option::is_none")]
    pub type_: Option<String>,
}

/// Errors returned by DescribeEntitiesDetectionV2Job
#[derive(Debug, PartialEq)]
pub enum DescribeEntitiesDetectionV2JobError {
    /// <p> An internal server error occurred. Retry your request. </p>
    InternalServer(String),
    /// <p> The request that you made is invalid. Check your request to determine why it's invalid and then retry the request.</p>
    InvalidRequest(String),
    /// <p>The resource identified by the specified Amazon Resource Name (ARN) was not found. Check the ARN and try your request again.</p>
    ResourceNotFound(String),
    /// <p> You have made too many requests within a short period of time. Wait for a short time and then try your request again. Contact customer support for more information about a service limit increase. </p>
    TooManyRequests(String),
}

impl DescribeEntitiesDetectionV2JobError {
    pub fn from_response(
        res: BufferedHttpResponse,
    ) -> RusotoError<DescribeEntitiesDetectionV2JobError> {
        if let Some(err) = proto::json::Error::parse(&res) {
            match err.typ.as_str() {
                "InternalServerException" => {
                    return RusotoError::Service(
                        DescribeEntitiesDetectionV2JobError::InternalServer(err.msg),
                    )
                }
                "InvalidRequestException" => {
                    return RusotoError::Service(
                        DescribeEntitiesDetectionV2JobError::InvalidRequest(err.msg),
                    )
                }
                "ResourceNotFoundException" => {
                    return RusotoError::Service(
                        DescribeEntitiesDetectionV2JobError::ResourceNotFound(err.msg),
                    )
                }
                "TooManyRequestsException" => {
                    return RusotoError::Service(
                        DescribeEntitiesDetectionV2JobError::TooManyRequests(err.msg),
                    )
                }
                "ValidationException" => return RusotoError::Validation(err.msg),
                _ => {}
            }
        }
        return RusotoError::Unknown(res);
    }
}
impl fmt::Display for DescribeEntitiesDetectionV2JobError {
    fn fmt(&self, f: &mut fmt::Formatter) -> fmt::Result {
        match *self {
            DescribeEntitiesDetectionV2JobError::InternalServer(ref cause) => {
                write!(f, "{}", cause)
            }
            DescribeEntitiesDetectionV2JobError::InvalidRequest(ref cause) => {
                write!(f, "{}", cause)
            }
            DescribeEntitiesDetectionV2JobError::ResourceNotFound(ref cause) => {
                write!(f, "{}", cause)
            }
            DescribeEntitiesDetectionV2JobError::TooManyRequests(ref cause) => {
                write!(f, "{}", cause)
            }
        }
    }
}
impl Error for DescribeEntitiesDetectionV2JobError {}
/// Errors returned by DescribePHIDetectionJob
#[derive(Debug, PartialEq)]
pub enum DescribePHIDetectionJobError {
    /// <p> An internal server error occurred. Retry your request. </p>
    InternalServer(String),
    /// <p> The request that you made is invalid. Check your request to determine why it's invalid and then retry the request.</p>
    InvalidRequest(String),
    /// <p>The resource identified by the specified Amazon Resource Name (ARN) was not found. Check the ARN and try your request again.</p>
    ResourceNotFound(String),
    /// <p> You have made too many requests within a short period of time. Wait for a short time and then try your request again. Contact customer support for more information about a service limit increase. </p>
    TooManyRequests(String),
}

impl DescribePHIDetectionJobError {
    pub fn from_response(res: BufferedHttpResponse) -> RusotoError<DescribePHIDetectionJobError> {
        if let Some(err) = proto::json::Error::parse(&res) {
            match err.typ.as_str() {
                "InternalServerException" => {
                    return RusotoError::Service(DescribePHIDetectionJobError::InternalServer(
                        err.msg,
                    ))
                }
                "InvalidRequestException" => {
                    return RusotoError::Service(DescribePHIDetectionJobError::InvalidRequest(
                        err.msg,
                    ))
                }
                "ResourceNotFoundException" => {
                    return RusotoError::Service(DescribePHIDetectionJobError::ResourceNotFound(
                        err.msg,
                    ))
                }
                "TooManyRequestsException" => {
                    return RusotoError::Service(DescribePHIDetectionJobError::TooManyRequests(
                        err.msg,
                    ))
                }
                "ValidationException" => return RusotoError::Validation(err.msg),
                _ => {}
            }
        }
        return RusotoError::Unknown(res);
    }
}
impl fmt::Display for DescribePHIDetectionJobError {
    fn fmt(&self, f: &mut fmt::Formatter) -> fmt::Result {
        match *self {
            DescribePHIDetectionJobError::InternalServer(ref cause) => write!(f, "{}", cause),
            DescribePHIDetectionJobError::InvalidRequest(ref cause) => write!(f, "{}", cause),
            DescribePHIDetectionJobError::ResourceNotFound(ref cause) => write!(f, "{}", cause),
            DescribePHIDetectionJobError::TooManyRequests(ref cause) => write!(f, "{}", cause),
        }
    }
}
impl Error for DescribePHIDetectionJobError {}
/// Errors returned by DetectEntities
#[derive(Debug, PartialEq)]
pub enum DetectEntitiesError {
    /// <p> An internal server error occurred. Retry your request. </p>
    InternalServer(String),
    /// <p> The input text was not in valid UTF-8 character encoding. Check your text then retry your request.</p>
    InvalidEncoding(String),
    /// <p> The request that you made is invalid. Check your request to determine why it's invalid and then retry the request.</p>
    InvalidRequest(String),
    /// <p> The Amazon Comprehend Medical service is temporarily unavailable. Please wait and then retry your request. </p>
    ServiceUnavailable(String),
    /// <p> The size of the text you submitted exceeds the size limit. Reduce the size of the text or use a smaller document and then retry your request. </p>
    TextSizeLimitExceeded(String),
    /// <p> You have made too many requests within a short period of time. Wait for a short time and then try your request again. Contact customer support for more information about a service limit increase. </p>
    TooManyRequests(String),
}

impl DetectEntitiesError {
    pub fn from_response(res: BufferedHttpResponse) -> RusotoError<DetectEntitiesError> {
        if let Some(err) = proto::json::Error::parse(&res) {
            match err.typ.as_str() {
                "InternalServerException" => {
                    return RusotoError::Service(DetectEntitiesError::InternalServer(err.msg))
                }
                "InvalidEncodingException" => {
                    return RusotoError::Service(DetectEntitiesError::InvalidEncoding(err.msg))
                }
                "InvalidRequestException" => {
                    return RusotoError::Service(DetectEntitiesError::InvalidRequest(err.msg))
                }
                "ServiceUnavailableException" => {
                    return RusotoError::Service(DetectEntitiesError::ServiceUnavailable(err.msg))
                }
                "TextSizeLimitExceededException" => {
                    return RusotoError::Service(DetectEntitiesError::TextSizeLimitExceeded(
                        err.msg,
                    ))
                }
                "TooManyRequestsException" => {
                    return RusotoError::Service(DetectEntitiesError::TooManyRequests(err.msg))
                }
                "ValidationException" => return RusotoError::Validation(err.msg),
                _ => {}
            }
        }
        return RusotoError::Unknown(res);
    }
}
impl fmt::Display for DetectEntitiesError {
    fn fmt(&self, f: &mut fmt::Formatter) -> fmt::Result {
        match *self {
            DetectEntitiesError::InternalServer(ref cause) => write!(f, "{}", cause),
            DetectEntitiesError::InvalidEncoding(ref cause) => write!(f, "{}", cause),
            DetectEntitiesError::InvalidRequest(ref cause) => write!(f, "{}", cause),
            DetectEntitiesError::ServiceUnavailable(ref cause) => write!(f, "{}", cause),
            DetectEntitiesError::TextSizeLimitExceeded(ref cause) => write!(f, "{}", cause),
            DetectEntitiesError::TooManyRequests(ref cause) => write!(f, "{}", cause),
        }
    }
}
impl Error for DetectEntitiesError {}
/// Errors returned by DetectEntitiesV2
#[derive(Debug, PartialEq)]
pub enum DetectEntitiesV2Error {
    /// <p> An internal server error occurred. Retry your request. </p>
    InternalServer(String),
    /// <p> The input text was not in valid UTF-8 character encoding. Check your text then retry your request.</p>
    InvalidEncoding(String),
    /// <p> The request that you made is invalid. Check your request to determine why it's invalid and then retry the request.</p>
    InvalidRequest(String),
    /// <p> The Amazon Comprehend Medical service is temporarily unavailable. Please wait and then retry your request. </p>
    ServiceUnavailable(String),
    /// <p> The size of the text you submitted exceeds the size limit. Reduce the size of the text or use a smaller document and then retry your request. </p>
    TextSizeLimitExceeded(String),
    /// <p> You have made too many requests within a short period of time. Wait for a short time and then try your request again. Contact customer support for more information about a service limit increase. </p>
    TooManyRequests(String),
}

impl DetectEntitiesV2Error {
    pub fn from_response(res: BufferedHttpResponse) -> RusotoError<DetectEntitiesV2Error> {
        if let Some(err) = proto::json::Error::parse(&res) {
            match err.typ.as_str() {
                "InternalServerException" => {
                    return RusotoError::Service(DetectEntitiesV2Error::InternalServer(err.msg))
                }
                "InvalidEncodingException" => {
                    return RusotoError::Service(DetectEntitiesV2Error::InvalidEncoding(err.msg))
                }
                "InvalidRequestException" => {
                    return RusotoError::Service(DetectEntitiesV2Error::InvalidRequest(err.msg))
                }
                "ServiceUnavailableException" => {
                    return RusotoError::Service(DetectEntitiesV2Error::ServiceUnavailable(err.msg))
                }
                "TextSizeLimitExceededException" => {
                    return RusotoError::Service(DetectEntitiesV2Error::TextSizeLimitExceeded(
                        err.msg,
                    ))
                }
                "TooManyRequestsException" => {
                    return RusotoError::Service(DetectEntitiesV2Error::TooManyRequests(err.msg))
                }
                "ValidationException" => return RusotoError::Validation(err.msg),
                _ => {}
            }
        }
        return RusotoError::Unknown(res);
    }
}
impl fmt::Display for DetectEntitiesV2Error {
    fn fmt(&self, f: &mut fmt::Formatter) -> fmt::Result {
        match *self {
            DetectEntitiesV2Error::InternalServer(ref cause) => write!(f, "{}", cause),
            DetectEntitiesV2Error::InvalidEncoding(ref cause) => write!(f, "{}", cause),
            DetectEntitiesV2Error::InvalidRequest(ref cause) => write!(f, "{}", cause),
            DetectEntitiesV2Error::ServiceUnavailable(ref cause) => write!(f, "{}", cause),
            DetectEntitiesV2Error::TextSizeLimitExceeded(ref cause) => write!(f, "{}", cause),
            DetectEntitiesV2Error::TooManyRequests(ref cause) => write!(f, "{}", cause),
        }
    }
}
impl Error for DetectEntitiesV2Error {}
/// Errors returned by DetectPHI
#[derive(Debug, PartialEq)]
pub enum DetectPHIError {
    /// <p> An internal server error occurred. Retry your request. </p>
    InternalServer(String),
    /// <p> The input text was not in valid UTF-8 character encoding. Check your text then retry your request.</p>
    InvalidEncoding(String),
    /// <p> The request that you made is invalid. Check your request to determine why it's invalid and then retry the request.</p>
    InvalidRequest(String),
    /// <p> The Amazon Comprehend Medical service is temporarily unavailable. Please wait and then retry your request. </p>
    ServiceUnavailable(String),
    /// <p> The size of the text you submitted exceeds the size limit. Reduce the size of the text or use a smaller document and then retry your request. </p>
    TextSizeLimitExceeded(String),
    /// <p> You have made too many requests within a short period of time. Wait for a short time and then try your request again. Contact customer support for more information about a service limit increase. </p>
    TooManyRequests(String),
}

impl DetectPHIError {
    pub fn from_response(res: BufferedHttpResponse) -> RusotoError<DetectPHIError> {
        if let Some(err) = proto::json::Error::parse(&res) {
            match err.typ.as_str() {
                "InternalServerException" => {
                    return RusotoError::Service(DetectPHIError::InternalServer(err.msg))
                }
                "InvalidEncodingException" => {
                    return RusotoError::Service(DetectPHIError::InvalidEncoding(err.msg))
                }
                "InvalidRequestException" => {
                    return RusotoError::Service(DetectPHIError::InvalidRequest(err.msg))
                }
                "ServiceUnavailableException" => {
                    return RusotoError::Service(DetectPHIError::ServiceUnavailable(err.msg))
                }
                "TextSizeLimitExceededException" => {
                    return RusotoError::Service(DetectPHIError::TextSizeLimitExceeded(err.msg))
                }
                "TooManyRequestsException" => {
                    return RusotoError::Service(DetectPHIError::TooManyRequests(err.msg))
                }
                "ValidationException" => return RusotoError::Validation(err.msg),
                _ => {}
            }
        }
        return RusotoError::Unknown(res);
    }
}
impl fmt::Display for DetectPHIError {
    fn fmt(&self, f: &mut fmt::Formatter) -> fmt::Result {
        match *self {
            DetectPHIError::InternalServer(ref cause) => write!(f, "{}", cause),
            DetectPHIError::InvalidEncoding(ref cause) => write!(f, "{}", cause),
            DetectPHIError::InvalidRequest(ref cause) => write!(f, "{}", cause),
            DetectPHIError::ServiceUnavailable(ref cause) => write!(f, "{}", cause),
            DetectPHIError::TextSizeLimitExceeded(ref cause) => write!(f, "{}", cause),
            DetectPHIError::TooManyRequests(ref cause) => write!(f, "{}", cause),
        }
    }
}
impl Error for DetectPHIError {}
/// Errors returned by ListEntitiesDetectionV2Jobs
#[derive(Debug, PartialEq)]
pub enum ListEntitiesDetectionV2JobsError {
    /// <p> An internal server error occurred. Retry your request. </p>
    InternalServer(String),
    /// <p> The request that you made is invalid. Check your request to determine why it's invalid and then retry the request.</p>
    InvalidRequest(String),
    /// <p> You have made too many requests within a short period of time. Wait for a short time and then try your request again. Contact customer support for more information about a service limit increase. </p>
    TooManyRequests(String),
}

impl ListEntitiesDetectionV2JobsError {
    pub fn from_response(
        res: BufferedHttpResponse,
    ) -> RusotoError<ListEntitiesDetectionV2JobsError> {
        if let Some(err) = proto::json::Error::parse(&res) {
            match err.typ.as_str() {
                "InternalServerException" => {
                    return RusotoError::Service(ListEntitiesDetectionV2JobsError::InternalServer(
                        err.msg,
                    ))
                }
                "InvalidRequestException" => {
                    return RusotoError::Service(ListEntitiesDetectionV2JobsError::InvalidRequest(
                        err.msg,
                    ))
                }
                "TooManyRequestsException" => {
                    return RusotoError::Service(ListEntitiesDetectionV2JobsError::TooManyRequests(
                        err.msg,
                    ))
                }
                "ValidationException" => return RusotoError::Validation(err.msg),
                _ => {}
            }
        }
        return RusotoError::Unknown(res);
    }
}
impl fmt::Display for ListEntitiesDetectionV2JobsError {
    fn fmt(&self, f: &mut fmt::Formatter) -> fmt::Result {
        match *self {
            ListEntitiesDetectionV2JobsError::InternalServer(ref cause) => write!(f, "{}", cause),
            ListEntitiesDetectionV2JobsError::InvalidRequest(ref cause) => write!(f, "{}", cause),
            ListEntitiesDetectionV2JobsError::TooManyRequests(ref cause) => write!(f, "{}", cause),
        }
    }
}
impl Error for ListEntitiesDetectionV2JobsError {}
/// Errors returned by ListPHIDetectionJobs
#[derive(Debug, PartialEq)]
pub enum ListPHIDetectionJobsError {
    /// <p> An internal server error occurred. Retry your request. </p>
    InternalServer(String),
    /// <p> The request that you made is invalid. Check your request to determine why it's invalid and then retry the request.</p>
    InvalidRequest(String),
    /// <p> You have made too many requests within a short period of time. Wait for a short time and then try your request again. Contact customer support for more information about a service limit increase. </p>
    TooManyRequests(String),
}

impl ListPHIDetectionJobsError {
    pub fn from_response(res: BufferedHttpResponse) -> RusotoError<ListPHIDetectionJobsError> {
        if let Some(err) = proto::json::Error::parse(&res) {
            match err.typ.as_str() {
                "InternalServerException" => {
                    return RusotoError::Service(ListPHIDetectionJobsError::InternalServer(err.msg))
                }
                "InvalidRequestException" => {
                    return RusotoError::Service(ListPHIDetectionJobsError::InvalidRequest(err.msg))
                }
                "TooManyRequestsException" => {
                    return RusotoError::Service(ListPHIDetectionJobsError::TooManyRequests(
                        err.msg,
                    ))
                }
                "ValidationException" => return RusotoError::Validation(err.msg),
                _ => {}
            }
        }
        return RusotoError::Unknown(res);
    }
}
impl fmt::Display for ListPHIDetectionJobsError {
    fn fmt(&self, f: &mut fmt::Formatter) -> fmt::Result {
        match *self {
            ListPHIDetectionJobsError::InternalServer(ref cause) => write!(f, "{}", cause),
            ListPHIDetectionJobsError::InvalidRequest(ref cause) => write!(f, "{}", cause),
            ListPHIDetectionJobsError::TooManyRequests(ref cause) => write!(f, "{}", cause),
        }
    }
}
impl Error for ListPHIDetectionJobsError {}
/// Errors returned by StartEntitiesDetectionV2Job
#[derive(Debug, PartialEq)]
pub enum StartEntitiesDetectionV2JobError {
    /// <p> An internal server error occurred. Retry your request. </p>
    InternalServer(String),
    /// <p> The request that you made is invalid. Check your request to determine why it's invalid and then retry the request.</p>
    InvalidRequest(String),
    /// <p>The resource identified by the specified Amazon Resource Name (ARN) was not found. Check the ARN and try your request again.</p>
    ResourceNotFound(String),
    /// <p> You have made too many requests within a short period of time. Wait for a short time and then try your request again. Contact customer support for more information about a service limit increase. </p>
    TooManyRequests(String),
}

impl StartEntitiesDetectionV2JobError {
    pub fn from_response(
        res: BufferedHttpResponse,
    ) -> RusotoError<StartEntitiesDetectionV2JobError> {
        if let Some(err) = proto::json::Error::parse(&res) {
            match err.typ.as_str() {
                "InternalServerException" => {
                    return RusotoError::Service(StartEntitiesDetectionV2JobError::InternalServer(
                        err.msg,
                    ))
                }
                "InvalidRequestException" => {
                    return RusotoError::Service(StartEntitiesDetectionV2JobError::InvalidRequest(
                        err.msg,
                    ))
                }
                "ResourceNotFoundException" => {
                    return RusotoError::Service(
                        StartEntitiesDetectionV2JobError::ResourceNotFound(err.msg),
                    )
                }
                "TooManyRequestsException" => {
                    return RusotoError::Service(StartEntitiesDetectionV2JobError::TooManyRequests(
                        err.msg,
                    ))
                }
                "ValidationException" => return RusotoError::Validation(err.msg),
                _ => {}
            }
        }
        return RusotoError::Unknown(res);
    }
}
impl fmt::Display for StartEntitiesDetectionV2JobError {
    fn fmt(&self, f: &mut fmt::Formatter) -> fmt::Result {
        match *self {
            StartEntitiesDetectionV2JobError::InternalServer(ref cause) => write!(f, "{}", cause),
            StartEntitiesDetectionV2JobError::InvalidRequest(ref cause) => write!(f, "{}", cause),
            StartEntitiesDetectionV2JobError::ResourceNotFound(ref cause) => write!(f, "{}", cause),
            StartEntitiesDetectionV2JobError::TooManyRequests(ref cause) => write!(f, "{}", cause),
        }
    }
}
impl Error for StartEntitiesDetectionV2JobError {}
/// Errors returned by StartPHIDetectionJob
#[derive(Debug, PartialEq)]
pub enum StartPHIDetectionJobError {
    /// <p> An internal server error occurred. Retry your request. </p>
    InternalServer(String),
    /// <p> The request that you made is invalid. Check your request to determine why it's invalid and then retry the request.</p>
    InvalidRequest(String),
    /// <p>The resource identified by the specified Amazon Resource Name (ARN) was not found. Check the ARN and try your request again.</p>
    ResourceNotFound(String),
    /// <p> You have made too many requests within a short period of time. Wait for a short time and then try your request again. Contact customer support for more information about a service limit increase. </p>
    TooManyRequests(String),
}

impl StartPHIDetectionJobError {
    pub fn from_response(res: BufferedHttpResponse) -> RusotoError<StartPHIDetectionJobError> {
        if let Some(err) = proto::json::Error::parse(&res) {
            match err.typ.as_str() {
                "InternalServerException" => {
                    return RusotoError::Service(StartPHIDetectionJobError::InternalServer(err.msg))
                }
                "InvalidRequestException" => {
                    return RusotoError::Service(StartPHIDetectionJobError::InvalidRequest(err.msg))
                }
                "ResourceNotFoundException" => {
                    return RusotoError::Service(StartPHIDetectionJobError::ResourceNotFound(
                        err.msg,
                    ))
                }
                "TooManyRequestsException" => {
                    return RusotoError::Service(StartPHIDetectionJobError::TooManyRequests(
                        err.msg,
                    ))
                }
                "ValidationException" => return RusotoError::Validation(err.msg),
                _ => {}
            }
        }
        return RusotoError::Unknown(res);
    }
}
impl fmt::Display for StartPHIDetectionJobError {
    fn fmt(&self, f: &mut fmt::Formatter) -> fmt::Result {
        match *self {
            StartPHIDetectionJobError::InternalServer(ref cause) => write!(f, "{}", cause),
            StartPHIDetectionJobError::InvalidRequest(ref cause) => write!(f, "{}", cause),
            StartPHIDetectionJobError::ResourceNotFound(ref cause) => write!(f, "{}", cause),
            StartPHIDetectionJobError::TooManyRequests(ref cause) => write!(f, "{}", cause),
        }
    }
}
impl Error for StartPHIDetectionJobError {}
/// Errors returned by StopEntitiesDetectionV2Job
#[derive(Debug, PartialEq)]
pub enum StopEntitiesDetectionV2JobError {
    /// <p> An internal server error occurred. Retry your request. </p>
    InternalServer(String),
    /// <p> The request that you made is invalid. Check your request to determine why it's invalid and then retry the request.</p>
    InvalidRequest(String),
    /// <p>The resource identified by the specified Amazon Resource Name (ARN) was not found. Check the ARN and try your request again.</p>
    ResourceNotFound(String),
}

impl StopEntitiesDetectionV2JobError {
    pub fn from_response(
        res: BufferedHttpResponse,
    ) -> RusotoError<StopEntitiesDetectionV2JobError> {
        if let Some(err) = proto::json::Error::parse(&res) {
            match err.typ.as_str() {
                "InternalServerException" => {
                    return RusotoError::Service(StopEntitiesDetectionV2JobError::InternalServer(
                        err.msg,
                    ))
                }
                "InvalidRequestException" => {
                    return RusotoError::Service(StopEntitiesDetectionV2JobError::InvalidRequest(
                        err.msg,
                    ))
                }
                "ResourceNotFoundException" => {
                    return RusotoError::Service(StopEntitiesDetectionV2JobError::ResourceNotFound(
                        err.msg,
                    ))
                }
                "ValidationException" => return RusotoError::Validation(err.msg),
                _ => {}
            }
        }
        return RusotoError::Unknown(res);
    }
}
impl fmt::Display for StopEntitiesDetectionV2JobError {
    fn fmt(&self, f: &mut fmt::Formatter) -> fmt::Result {
        match *self {
            StopEntitiesDetectionV2JobError::InternalServer(ref cause) => write!(f, "{}", cause),
            StopEntitiesDetectionV2JobError::InvalidRequest(ref cause) => write!(f, "{}", cause),
            StopEntitiesDetectionV2JobError::ResourceNotFound(ref cause) => write!(f, "{}", cause),
        }
    }
}
impl Error for StopEntitiesDetectionV2JobError {}
/// Errors returned by StopPHIDetectionJob
#[derive(Debug, PartialEq)]
pub enum StopPHIDetectionJobError {
    /// <p> An internal server error occurred. Retry your request. </p>
    InternalServer(String),
    /// <p> The request that you made is invalid. Check your request to determine why it's invalid and then retry the request.</p>
    InvalidRequest(String),
    /// <p>The resource identified by the specified Amazon Resource Name (ARN) was not found. Check the ARN and try your request again.</p>
    ResourceNotFound(String),
}

impl StopPHIDetectionJobError {
    pub fn from_response(res: BufferedHttpResponse) -> RusotoError<StopPHIDetectionJobError> {
        if let Some(err) = proto::json::Error::parse(&res) {
            match err.typ.as_str() {
                "InternalServerException" => {
                    return RusotoError::Service(StopPHIDetectionJobError::InternalServer(err.msg))
                }
                "InvalidRequestException" => {
                    return RusotoError::Service(StopPHIDetectionJobError::InvalidRequest(err.msg))
                }
                "ResourceNotFoundException" => {
                    return RusotoError::Service(StopPHIDetectionJobError::ResourceNotFound(
                        err.msg,
                    ))
                }
                "ValidationException" => return RusotoError::Validation(err.msg),
                _ => {}
            }
        }
        return RusotoError::Unknown(res);
    }
}
impl fmt::Display for StopPHIDetectionJobError {
    fn fmt(&self, f: &mut fmt::Formatter) -> fmt::Result {
        match *self {
            StopPHIDetectionJobError::InternalServer(ref cause) => write!(f, "{}", cause),
            StopPHIDetectionJobError::InvalidRequest(ref cause) => write!(f, "{}", cause),
            StopPHIDetectionJobError::ResourceNotFound(ref cause) => write!(f, "{}", cause),
        }
    }
}
impl Error for StopPHIDetectionJobError {}
/// Trait representing the capabilities of the ComprehendMedical API. ComprehendMedical clients implement this trait.
pub trait ComprehendMedical {
    /// <p>Gets the properties associated with a medical entities detection job. Use this operation to get the status of a detection job.</p>
    fn describe_entities_detection_v2_job(
        &self,
        input: DescribeEntitiesDetectionV2JobRequest,
    ) -> RusotoFuture<DescribeEntitiesDetectionV2JobResponse, DescribeEntitiesDetectionV2JobError>;

    /// <p>Gets the properties associated with a protected health information (PHI) detection job. Use this operation to get the status of a detection job.</p>
    fn describe_phi_detection_job(
        &self,
        input: DescribePHIDetectionJobRequest,
    ) -> RusotoFuture<DescribePHIDetectionJobResponse, DescribePHIDetectionJobError>;

    /// <p>The <code>DetectEntities</code> operation is deprecated. You should use the <a>DetectEntitiesV2</a> operation instead.</p> <p> Inspects the clinical text for a variety of medical entities and returns specific information about them such as entity category, location, and confidence score on that information .</p>
    fn detect_entities(
        &self,
        input: DetectEntitiesRequest,
    ) -> RusotoFuture<DetectEntitiesResponse, DetectEntitiesError>;

    /// <p>Inspects the clinical text for a variety of medical entities and returns specific information about them such as entity category, location, and confidence score on that information.</p> <p>The <code>DetectEntitiesV2</code> operation replaces the <a>DetectEntities</a> operation. This new action uses a different model for determining the entities in your medical text and changes the way that some entities are returned in the output. You should use the <code>DetectEntitiesV2</code> operation in all new applications.</p> <p>The <code>DetectEntitiesV2</code> operation returns the <code>Acuity</code> and <code>Direction</code> entities as attributes instead of types. It does not return the <code>Quality</code> or <code>Quantity</code> entities.</p>
    fn detect_entities_v2(
        &self,
        input: DetectEntitiesV2Request,
    ) -> RusotoFuture<DetectEntitiesV2Response, DetectEntitiesV2Error>;

    /// <p> Inspects the clinical text for protected health information (PHI) entities and entity category, location, and confidence score on that information.</p>
    fn detect_phi(
        &self,
        input: DetectPHIRequest,
    ) -> RusotoFuture<DetectPHIResponse, DetectPHIError>;

    /// <p>Gets a list of medical entity detection jobs that you have submitted.</p>
    fn list_entities_detection_v2_jobs(
        &self,
        input: ListEntitiesDetectionV2JobsRequest,
    ) -> RusotoFuture<ListEntitiesDetectionV2JobsResponse, ListEntitiesDetectionV2JobsError>;

    /// <p>Gets a list of protected health information (PHI) detection jobs that you have submitted.</p>
    fn list_phi_detection_jobs(
        &self,
        input: ListPHIDetectionJobsRequest,
    ) -> RusotoFuture<ListPHIDetectionJobsResponse, ListPHIDetectionJobsError>;

    /// <p>Starts an asynchronous medical entity detection job for a collection of documents. Use the <code>DescribeEntitiesDetectionV2Job</code> operation to track the status of a job.</p>
    fn start_entities_detection_v2_job(
        &self,
        input: StartEntitiesDetectionV2JobRequest,
    ) -> RusotoFuture<StartEntitiesDetectionV2JobResponse, StartEntitiesDetectionV2JobError>;

    /// <p>Starts an asynchronous job to detect protected health information (PHI). Use the <code>DescribePHIDetectionJob</code> operation to track the status of a job.</p>
    fn start_phi_detection_job(
        &self,
        input: StartPHIDetectionJobRequest,
    ) -> RusotoFuture<StartPHIDetectionJobResponse, StartPHIDetectionJobError>;

    /// <p>Stops a medical entities detection job in progress.</p>
    fn stop_entities_detection_v2_job(
        &self,
        input: StopEntitiesDetectionV2JobRequest,
    ) -> RusotoFuture<StopEntitiesDetectionV2JobResponse, StopEntitiesDetectionV2JobError>;

    /// <p>Stops a protected health information (PHI) detection job in progress.</p>
    fn stop_phi_detection_job(
        &self,
        input: StopPHIDetectionJobRequest,
    ) -> RusotoFuture<StopPHIDetectionJobResponse, StopPHIDetectionJobError>;
}
/// A client for the ComprehendMedical API.
#[derive(Clone)]
pub struct ComprehendMedicalClient {
    client: Client,
    region: region::Region,
}

impl ComprehendMedicalClient {
    /// Creates a client backed by the default tokio event loop.
    ///
    /// The client will use the default credentials provider and tls client.
    pub fn new(region: region::Region) -> ComprehendMedicalClient {
        Self::new_with_client(Client::shared(), region)
    }

    pub fn new_with<P, D>(
        request_dispatcher: D,
        credentials_provider: P,
        region: region::Region,
    ) -> ComprehendMedicalClient
    where
        P: ProvideAwsCredentials + Send + Sync + 'static,
        P::Future: Send,
        D: DispatchSignedRequest + Send + Sync + 'static,
        D::Future: Send,
    {
        Self::new_with_client(
            Client::new_with(credentials_provider, request_dispatcher),
            region,
        )
    }

    pub fn new_with_client(client: Client, region: region::Region) -> ComprehendMedicalClient {
        ComprehendMedicalClient { client, region }
    }
}

impl fmt::Debug for ComprehendMedicalClient {
    fn fmt(&self, f: &mut fmt::Formatter<'_>) -> fmt::Result {
        f.debug_struct("ComprehendMedicalClient")
            .field("region", &self.region)
            .finish()
    }
}

impl ComprehendMedical for ComprehendMedicalClient {
    /// <p>Gets the properties associated with a medical entities detection job. Use this operation to get the status of a detection job.</p>
    fn describe_entities_detection_v2_job(
        &self,
        input: DescribeEntitiesDetectionV2JobRequest,
    ) -> RusotoFuture<DescribeEntitiesDetectionV2JobResponse, DescribeEntitiesDetectionV2JobError>
    {
        let mut request = SignedRequest::new("POST", "comprehendmedical", &self.region, "/");

        request.set_content_type("application/x-amz-json-1.1".to_owned());
        request.add_header(
            "x-amz-target",
            "ComprehendMedical_20181030.DescribeEntitiesDetectionV2Job",
        );
        let encoded = serde_json::to_string(&input).unwrap();
        request.set_payload(Some(encoded));

        self.client.sign_and_dispatch(request, |response| {
            if response.status.is_success() {
                Box::new(response.buffer().from_err().and_then(|response| {
                    proto::json::ResponsePayload::new(&response)
                        .deserialize::<DescribeEntitiesDetectionV2JobResponse, _>()
                }))
            } else {
                Box::new(response.buffer().from_err().and_then(|response| {
                    Err(DescribeEntitiesDetectionV2JobError::from_response(response))
                }))
            }
        })
    }

    /// <p>Gets the properties associated with a protected health information (PHI) detection job. Use this operation to get the status of a detection job.</p>
    fn describe_phi_detection_job(
        &self,
        input: DescribePHIDetectionJobRequest,
    ) -> RusotoFuture<DescribePHIDetectionJobResponse, DescribePHIDetectionJobError> {
        let mut request = SignedRequest::new("POST", "comprehendmedical", &self.region, "/");

        request.set_content_type("application/x-amz-json-1.1".to_owned());
        request.add_header(
            "x-amz-target",
            "ComprehendMedical_20181030.DescribePHIDetectionJob",
        );
        let encoded = serde_json::to_string(&input).unwrap();
        request.set_payload(Some(encoded));

        self.client.sign_and_dispatch(request, |response| {
            if response.status.is_success() {
                Box::new(response.buffer().from_err().and_then(|response| {
                    proto::json::ResponsePayload::new(&response)
                        .deserialize::<DescribePHIDetectionJobResponse, _>()
                }))
            } else {
                Box::new(response.buffer().from_err().and_then(|response| {
                    Err(DescribePHIDetectionJobError::from_response(response))
                }))
            }
        })
    }

    /// <p>The <code>DetectEntities</code> operation is deprecated. You should use the <a>DetectEntitiesV2</a> operation instead.</p> <p> Inspects the clinical text for a variety of medical entities and returns specific information about them such as entity category, location, and confidence score on that information .</p>
    fn detect_entities(
        &self,
        input: DetectEntitiesRequest,
    ) -> RusotoFuture<DetectEntitiesResponse, DetectEntitiesError> {
        let mut request = SignedRequest::new("POST", "comprehendmedical", &self.region, "/");

        request.set_content_type("application/x-amz-json-1.1".to_owned());
        request.add_header("x-amz-target", "ComprehendMedical_20181030.DetectEntities");
        let encoded = serde_json::to_string(&input).unwrap();
        request.set_payload(Some(encoded));

        self.client.sign_and_dispatch(request, |response| {
            if response.status.is_success() {
                Box::new(response.buffer().from_err().and_then(|response| {
                    proto::json::ResponsePayload::new(&response)
                        .deserialize::<DetectEntitiesResponse, _>()
                }))
            } else {
                Box::new(
                    response
                        .buffer()
                        .from_err()
                        .and_then(|response| Err(DetectEntitiesError::from_response(response))),
                )
            }
        })
    }

    /// <p>Inspects the clinical text for a variety of medical entities and returns specific information about them such as entity category, location, and confidence score on that information.</p> <p>The <code>DetectEntitiesV2</code> operation replaces the <a>DetectEntities</a> operation. This new action uses a different model for determining the entities in your medical text and changes the way that some entities are returned in the output. You should use the <code>DetectEntitiesV2</code> operation in all new applications.</p> <p>The <code>DetectEntitiesV2</code> operation returns the <code>Acuity</code> and <code>Direction</code> entities as attributes instead of types. It does not return the <code>Quality</code> or <code>Quantity</code> entities.</p>
    fn detect_entities_v2(
        &self,
        input: DetectEntitiesV2Request,
    ) -> RusotoFuture<DetectEntitiesV2Response, DetectEntitiesV2Error> {
        let mut request = SignedRequest::new("POST", "comprehendmedical", &self.region, "/");

        request.set_content_type("application/x-amz-json-1.1".to_owned());
        request.add_header(
            "x-amz-target",
            "ComprehendMedical_20181030.DetectEntitiesV2",
        );
        let encoded = serde_json::to_string(&input).unwrap();
        request.set_payload(Some(encoded));

        self.client.sign_and_dispatch(request, |response| {
            if response.status.is_success() {
                Box::new(response.buffer().from_err().and_then(|response| {
                    proto::json::ResponsePayload::new(&response)
                        .deserialize::<DetectEntitiesV2Response, _>()
                }))
            } else {
                Box::new(
                    response
                        .buffer()
                        .from_err()
                        .and_then(|response| Err(DetectEntitiesV2Error::from_response(response))),
                )
            }
        })
    }

    /// <p> Inspects the clinical text for protected health information (PHI) entities and entity category, location, and confidence score on that information.</p>
    fn detect_phi(
        &self,
        input: DetectPHIRequest,
    ) -> RusotoFuture<DetectPHIResponse, DetectPHIError> {
        let mut request = SignedRequest::new("POST", "comprehendmedical", &self.region, "/");

        request.set_content_type("application/x-amz-json-1.1".to_owned());
        request.add_header("x-amz-target", "ComprehendMedical_20181030.DetectPHI");
        let encoded = serde_json::to_string(&input).unwrap();
        request.set_payload(Some(encoded));

        self.client.sign_and_dispatch(request, |response| {
            if response.status.is_success() {
                Box::new(response.buffer().from_err().and_then(|response| {
                    proto::json::ResponsePayload::new(&response)
                        .deserialize::<DetectPHIResponse, _>()
                }))
            } else {
                Box::new(
                    response
                        .buffer()
                        .from_err()
                        .and_then(|response| Err(DetectPHIError::from_response(response))),
                )
            }
        })
    }

    /// <p>Gets a list of medical entity detection jobs that you have submitted.</p>
    fn list_entities_detection_v2_jobs(
        &self,
        input: ListEntitiesDetectionV2JobsRequest,
    ) -> RusotoFuture<ListEntitiesDetectionV2JobsResponse, ListEntitiesDetectionV2JobsError> {
        let mut request = SignedRequest::new("POST", "comprehendmedical", &self.region, "/");

        request.set_content_type("application/x-amz-json-1.1".to_owned());
        request.add_header(
            "x-amz-target",
            "ComprehendMedical_20181030.ListEntitiesDetectionV2Jobs",
        );
        let encoded = serde_json::to_string(&input).unwrap();
        request.set_payload(Some(encoded));

        self.client.sign_and_dispatch(request, |response| {
            if response.status.is_success() {
                Box::new(response.buffer().from_err().and_then(|response| {
                    proto::json::ResponsePayload::new(&response)
                        .deserialize::<ListEntitiesDetectionV2JobsResponse, _>()
                }))
            } else {
                Box::new(response.buffer().from_err().and_then(|response| {
                    Err(ListEntitiesDetectionV2JobsError::from_response(response))
                }))
            }
        })
    }

    /// <p>Gets a list of protected health information (PHI) detection jobs that you have submitted.</p>
    fn list_phi_detection_jobs(
        &self,
        input: ListPHIDetectionJobsRequest,
    ) -> RusotoFuture<ListPHIDetectionJobsResponse, ListPHIDetectionJobsError> {
        let mut request = SignedRequest::new("POST", "comprehendmedical", &self.region, "/");

        request.set_content_type("application/x-amz-json-1.1".to_owned());
        request.add_header(
            "x-amz-target",
            "ComprehendMedical_20181030.ListPHIDetectionJobs",
        );
        let encoded = serde_json::to_string(&input).unwrap();
        request.set_payload(Some(encoded));

        self.client.sign_and_dispatch(request, |response| {
            if response.status.is_success() {
                Box::new(response.buffer().from_err().and_then(|response| {
                    proto::json::ResponsePayload::new(&response)
                        .deserialize::<ListPHIDetectionJobsResponse, _>()
                }))
            } else {
                Box::new(
                    response.buffer().from_err().and_then(|response| {
                        Err(ListPHIDetectionJobsError::from_response(response))
                    }),
                )
            }
        })
    }

    /// <p>Starts an asynchronous medical entity detection job for a collection of documents. Use the <code>DescribeEntitiesDetectionV2Job</code> operation to track the status of a job.</p>
    fn start_entities_detection_v2_job(
        &self,
        input: StartEntitiesDetectionV2JobRequest,
    ) -> RusotoFuture<StartEntitiesDetectionV2JobResponse, StartEntitiesDetectionV2JobError> {
        let mut request = SignedRequest::new("POST", "comprehendmedical", &self.region, "/");

        request.set_content_type("application/x-amz-json-1.1".to_owned());
        request.add_header(
            "x-amz-target",
            "ComprehendMedical_20181030.StartEntitiesDetectionV2Job",
        );
        let encoded = serde_json::to_string(&input).unwrap();
        request.set_payload(Some(encoded));

        self.client.sign_and_dispatch(request, |response| {
            if response.status.is_success() {
                Box::new(response.buffer().from_err().and_then(|response| {
                    proto::json::ResponsePayload::new(&response)
                        .deserialize::<StartEntitiesDetectionV2JobResponse, _>()
                }))
            } else {
                Box::new(response.buffer().from_err().and_then(|response| {
                    Err(StartEntitiesDetectionV2JobError::from_response(response))
                }))
            }
        })
    }

    /// <p>Starts an asynchronous job to detect protected health information (PHI). Use the <code>DescribePHIDetectionJob</code> operation to track the status of a job.</p>
    fn start_phi_detection_job(
        &self,
        input: StartPHIDetectionJobRequest,
    ) -> RusotoFuture<StartPHIDetectionJobResponse, StartPHIDetectionJobError> {
        let mut request = SignedRequest::new("POST", "comprehendmedical", &self.region, "/");

        request.set_content_type("application/x-amz-json-1.1".to_owned());
        request.add_header(
            "x-amz-target",
            "ComprehendMedical_20181030.StartPHIDetectionJob",
        );
        let encoded = serde_json::to_string(&input).unwrap();
        request.set_payload(Some(encoded));

        self.client.sign_and_dispatch(request, |response| {
            if response.status.is_success() {
                Box::new(response.buffer().from_err().and_then(|response| {
                    proto::json::ResponsePayload::new(&response)
                        .deserialize::<StartPHIDetectionJobResponse, _>()
                }))
            } else {
                Box::new(
                    response.buffer().from_err().and_then(|response| {
                        Err(StartPHIDetectionJobError::from_response(response))
                    }),
                )
            }
        })
    }

    /// <p>Stops a medical entities detection job in progress.</p>
    fn stop_entities_detection_v2_job(
        &self,
        input: StopEntitiesDetectionV2JobRequest,
    ) -> RusotoFuture<StopEntitiesDetectionV2JobResponse, StopEntitiesDetectionV2JobError> {
        let mut request = SignedRequest::new("POST", "comprehendmedical", &self.region, "/");

        request.set_content_type("application/x-amz-json-1.1".to_owned());
        request.add_header(
            "x-amz-target",
            "ComprehendMedical_20181030.StopEntitiesDetectionV2Job",
        );
        let encoded = serde_json::to_string(&input).unwrap();
        request.set_payload(Some(encoded));

        self.client.sign_and_dispatch(request, |response| {
            if response.status.is_success() {
                Box::new(response.buffer().from_err().and_then(|response| {
                    proto::json::ResponsePayload::new(&response)
                        .deserialize::<StopEntitiesDetectionV2JobResponse, _>()
                }))
            } else {
                Box::new(response.buffer().from_err().and_then(|response| {
                    Err(StopEntitiesDetectionV2JobError::from_response(response))
                }))
            }
        })
    }

    /// <p>Stops a protected health information (PHI) detection job in progress.</p>
    fn stop_phi_detection_job(
        &self,
        input: StopPHIDetectionJobRequest,
    ) -> RusotoFuture<StopPHIDetectionJobResponse, StopPHIDetectionJobError> {
        let mut request = SignedRequest::new("POST", "comprehendmedical", &self.region, "/");

        request.set_content_type("application/x-amz-json-1.1".to_owned());
        request.add_header(
            "x-amz-target",
            "ComprehendMedical_20181030.StopPHIDetectionJob",
        );
        let encoded = serde_json::to_string(&input).unwrap();
        request.set_payload(Some(encoded));

        self.client.sign_and_dispatch(request, |response| {
            if response.status.is_success() {
                Box::new(response.buffer().from_err().and_then(|response| {
                    proto::json::ResponsePayload::new(&response)
                        .deserialize::<StopPHIDetectionJobResponse, _>()
                }))
            } else {
                Box::new(
                    response.buffer().from_err().and_then(|response| {
                        Err(StopPHIDetectionJobError::from_response(response))
                    }),
                )
            }
        })
    }
}<|MERGE_RESOLUTION|>--- conflicted
+++ resolved
@@ -63,6 +63,7 @@
 
 /// <p>Provides information for filtering a list of detection jobs.</p>
 #[derive(Default, Debug, Clone, PartialEq, Serialize)]
+#[cfg_attr(feature = "deserialize_structs", derive(Deserialize))]
 pub struct ComprehendMedicalAsyncJobFilter {
     /// <p>Filters on the name of the job.</p>
     #[serde(rename = "JobName")]
@@ -145,6 +146,7 @@
 }
 
 #[derive(Default, Debug, Clone, PartialEq, Serialize)]
+#[cfg_attr(feature = "deserialize_structs", derive(Deserialize))]
 pub struct DescribeEntitiesDetectionV2JobRequest {
     /// <p>The identifier that Amazon Comprehend Medical generated for the job. The <code>StartEntitiesDetectionV2Job</code> operation returns this identifier in its response.</p>
     #[serde(rename = "JobId")]
@@ -161,6 +163,7 @@
 }
 
 #[derive(Default, Debug, Clone, PartialEq, Serialize)]
+#[cfg_attr(feature = "deserialize_structs", derive(Deserialize))]
 pub struct DescribePHIDetectionJobRequest {
     /// <p>The identifier that Amazon Comprehend Medical generated for the job. The <code>StartPHIDetectionJob</code> operation returns this identifier in its response.</p>
     #[serde(rename = "JobId")]
@@ -204,9 +207,7 @@
 }
 
 #[derive(Default, Debug, Clone, PartialEq, Serialize)]
-<<<<<<< HEAD
 #[cfg_attr(feature = "deserialize_structs", derive(Deserialize))]
-=======
 pub struct DetectEntitiesV2Request {
     /// <p>A UTF-8 string containing the clinical content being examined for entities. Each string must contain fewer than 20,000 bytes of characters.</p>
     #[serde(rename = "Text")]
@@ -233,7 +234,7 @@
 }
 
 #[derive(Default, Debug, Clone, PartialEq, Serialize)]
->>>>>>> 36d57c13
+#[cfg_attr(feature = "deserialize_structs", derive(Deserialize))]
 pub struct DetectPHIRequest {
     /// <p> A UTF-8 text string containing the clinical content being examined for PHI entities. Each string must contain fewer than 20,000 bytes of characters. </p>
     #[serde(rename = "Text")]
@@ -310,6 +311,7 @@
 }
 
 #[derive(Default, Debug, Clone, PartialEq, Serialize)]
+#[cfg_attr(feature = "deserialize_structs", derive(Deserialize))]
 pub struct ListEntitiesDetectionV2JobsRequest {
     /// <p>Filters the jobs that are returned. You can filter jobs based on their names, status, or the date and time that they were submitted. You can only set one filter at a time.</p>
     #[serde(rename = "Filter")]
@@ -340,6 +342,7 @@
 }
 
 #[derive(Default, Debug, Clone, PartialEq, Serialize)]
+#[cfg_attr(feature = "deserialize_structs", derive(Deserialize))]
 pub struct ListPHIDetectionJobsRequest {
     /// <p>Filters the jobs that are returned. You can filter jobs based on their names, status, or the date and time that they were submitted. You can only set one filter at a time.</p>
     #[serde(rename = "Filter")]
@@ -382,6 +385,7 @@
 }
 
 #[derive(Default, Debug, Clone, PartialEq, Serialize)]
+#[cfg_attr(feature = "deserialize_structs", derive(Deserialize))]
 pub struct StartEntitiesDetectionV2JobRequest {
     /// <p>A unique identifier for the request. If you don't set the client request token, Amazon Comprehend Medical generates one.</p>
     #[serde(rename = "ClientRequestToken")]
@@ -419,6 +423,7 @@
 }
 
 #[derive(Default, Debug, Clone, PartialEq, Serialize)]
+#[cfg_attr(feature = "deserialize_structs", derive(Deserialize))]
 pub struct StartPHIDetectionJobRequest {
     /// <p>A unique identifier for the request. If you don't set the client request token, Amazon Comprehend Medical generates one.</p>
     #[serde(rename = "ClientRequestToken")]
@@ -456,6 +461,7 @@
 }
 
 #[derive(Default, Debug, Clone, PartialEq, Serialize)]
+#[cfg_attr(feature = "deserialize_structs", derive(Deserialize))]
 pub struct StopEntitiesDetectionV2JobRequest {
     /// <p>The identifier of the medical entities job to stop.</p>
     #[serde(rename = "JobId")]
@@ -472,6 +478,7 @@
 }
 
 #[derive(Default, Debug, Clone, PartialEq, Serialize)]
+#[cfg_attr(feature = "deserialize_structs", derive(Deserialize))]
 pub struct StopPHIDetectionJobRequest {
     /// <p>The identifier of the PHI detection job to stop.</p>
     #[serde(rename = "JobId")]
