--- conflicted
+++ resolved
@@ -76,12 +76,7 @@
     pub expiry_time: Option<String>,
 }
 
-<<<<<<< HEAD
-/// <p>To be written.</p>
 #[derive(Clone, Debug, Default, PartialEq, Serialize)]
-=======
-#[derive(Default, Debug, Clone, PartialEq, Serialize)]
->>>>>>> e150e708
 #[cfg_attr(feature = "deserialize_structs", derive(Deserialize))]
 pub struct AddCommunicationToCaseRequest {
     /// <p>The ID of a set of one or more attachments for the communication to add to the case. Create the set by calling <a>AddAttachmentsToSet</a> </p>
@@ -143,13 +138,8 @@
     pub file_name: Option<String>,
 }
 
-<<<<<<< HEAD
-/// <p><p>A JSON-formatted object that contains the metadata for a support case. It is contained the response from a <a>DescribeCases</a> request. <b>CaseDetails</b> contains the following fields:</p> <ul> <li> <p> <b>caseId.</b> The AWS Support case ID requested or returned in the call. The case ID is an alphanumeric string formatted as shown in this example: case-<i>12345678910-2013-c4c1d2bf33c5cf47</i>.</p> </li> <li> <p> <b>categoryCode.</b> The category of problem for the AWS Support case. Corresponds to the CategoryCode values returned by a call to <a>DescribeServices</a>.</p> </li> <li> <p> <b>displayId.</b> The identifier for the case on pages in the AWS Support Center.</p> </li> <li> <p> <b>language.</b> The ISO 639-1 code for the language in which AWS provides support. AWS Support currently supports English (&quot;en&quot;) and Japanese (&quot;ja&quot;). Language parameters must be passed explicitly for operations that take them.</p> </li> <li> <p> <b>recentCommunications.</b> One or more <a>Communication</a> objects. Fields of these objects are <code>attachments</code>, <code>body</code>, <code>caseId</code>, <code>submittedBy</code>, and <code>timeCreated</code>.</p> </li> <li> <p> <b>nextToken.</b> A resumption point for pagination.</p> </li> <li> <p> <b>serviceCode.</b> The identifier for the AWS service that corresponds to the service code defined in the call to <a>DescribeServices</a>.</p> </li> <li> <p> <b>severityCode.</b> The severity code assigned to the case. Contains one of the values returned by the call to <a>DescribeSeverityLevels</a>. The possible values are: <code>low</code>, <code>normal</code>, <code>high</code>, <code>urgent</code>, and <code>critical</code>.</p> </li> <li> <p> <b>status.</b> The status of the case in the AWS Support Center. Valid values:</p> <ul> <li> <p> <code>opened</code> </p> </li> <li> <p> <code>pending-customer-action</code> </p> </li> <li> <p> <code>reopened</code> </p> </li> <li> <p> <code>resolved</code> </p> </li> <li> <p> <code>unassigned</code> </p> </li> <li> <p> <code>work-in-progress</code> </p> </li> </ul> </li> <li> <p> <b>subject.</b> The subject line of the case.</p> </li> <li> <p> <b>submittedBy.</b> The email address of the account that submitted the case.</p> </li> <li> <p> <b>timeCreated.</b> The time the case was created, in ISO-8601 format.</p> </li> </ul></p>
-#[derive(Clone, Debug, Default, Deserialize, PartialEq)]
-=======
 /// <p><p>A JSON-formatted object that contains the metadata for a support case. It is contained in the response from a <a>DescribeCases</a> request. <b>CaseDetails</b> contains the following fields:</p> <ul> <li> <p> <b>caseId.</b> The AWS Support case ID requested or returned in the call. The case ID is an alphanumeric string formatted as shown in this example: case-<i>12345678910-2013-c4c1d2bf33c5cf47</i>.</p> </li> <li> <p> <b>categoryCode.</b> The category of problem for the AWS Support case. Corresponds to the CategoryCode values returned by a call to <a>DescribeServices</a>.</p> </li> <li> <p> <b>displayId.</b> The identifier for the case on pages in the AWS Support Center.</p> </li> <li> <p> <b>language.</b> The ISO 639-1 code for the language in which AWS provides support. AWS Support currently supports English (&quot;en&quot;) and Japanese (&quot;ja&quot;). Language parameters must be passed explicitly for operations that take them.</p> </li> <li> <p> <b>nextToken.</b> A resumption point for pagination.</p> </li> <li> <p> <b>recentCommunications.</b> One or more <a>Communication</a> objects. Fields of these objects are <code>attachments</code>, <code>body</code>, <code>caseId</code>, <code>submittedBy</code>, and <code>timeCreated</code>.</p> </li> <li> <p> <b>serviceCode.</b> The identifier for the AWS service that corresponds to the service code defined in the call to <a>DescribeServices</a>.</p> </li> <li> <p> <b>severityCode.</b> The severity code assigned to the case. Contains one of the values returned by the call to <a>DescribeSeverityLevels</a>. The possible values are: <code>low</code>, <code>normal</code>, <code>high</code>, <code>urgent</code>, and <code>critical</code>.</p> </li> <li> <p> <b>status.</b> The status of the case in the AWS Support Center. Valid values:</p> <ul> <li> <p> <code>opened</code> </p> </li> <li> <p> <code>pending-customer-action</code> </p> </li> <li> <p> <code>reopened</code> </p> </li> <li> <p> <code>resolved</code> </p> </li> <li> <p> <code>unassigned</code> </p> </li> <li> <p> <code>work-in-progress</code> </p> </li> </ul> </li> <li> <p> <b>subject.</b> The subject line of the case.</p> </li> <li> <p> <b>submittedBy.</b> The email address of the account that submitted the case.</p> </li> <li> <p> <b>timeCreated.</b> The time the case was created, in ISO-8601 format.</p> </li> </ul></p>
-#[derive(Default, Debug, Clone, PartialEq, Deserialize)]
->>>>>>> e150e708
+#[derive(Clone, Debug, Default, Deserialize, PartialEq)]
 #[cfg_attr(any(test, feature = "serialize_structs"), derive(Serialize))]
 pub struct CaseDetails {
     /// <p>The AWS Support case ID requested or returned in the call. The case ID is an alphanumeric string formatted as shown in this example: case-<i>12345678910-2013-c4c1d2bf33c5cf47</i> </p>
@@ -350,13 +340,8 @@
     pub next_token: Option<String>,
 }
 
-<<<<<<< HEAD
-/// <p>Returns an array of <a>CaseDetails</a> objects and a <code>nextToken</code> that defines a point for pagination in the result set.</p>
-#[derive(Clone, Debug, Default, Deserialize, PartialEq)]
-=======
 /// <p>Returns an array of <a href="https://docs.aws.amazon.com/awssupport/latest/APIReference/API_CaseDetails.html">CaseDetails</a> objects and a <code>nextToken</code> that defines a point for pagination in the result set.</p>
-#[derive(Default, Debug, Clone, PartialEq, Deserialize)]
->>>>>>> e150e708
+#[derive(Clone, Debug, Default, Deserialize, PartialEq)]
 #[cfg_attr(any(test, feature = "serialize_structs"), derive(Serialize))]
 pub struct DescribeCasesResponse {
     /// <p>The details for the cases that match the request.</p>
@@ -449,12 +434,7 @@
     pub severity_levels: Option<Vec<SeverityLevel>>,
 }
 
-<<<<<<< HEAD
-/// <p><p/></p>
 #[derive(Clone, Debug, Default, PartialEq, Serialize)]
-=======
-#[derive(Default, Debug, Clone, PartialEq, Serialize)]
->>>>>>> e150e708
 #[cfg_attr(feature = "deserialize_structs", derive(Deserialize))]
 pub struct DescribeTrustedAdvisorCheckRefreshStatusesRequest {
     /// <p><p>The IDs of the Trusted Advisor checks to get the status of. </p> <note> <p>If you specify the check ID of a check that is automatically refreshed, you might see an <code>InvalidParameterValue</code> error.</p> </note></p>
@@ -511,12 +491,7 @@
     pub summaries: Vec<TrustedAdvisorCheckSummary>,
 }
 
-<<<<<<< HEAD
-/// <p><p/></p>
 #[derive(Clone, Debug, Default, PartialEq, Serialize)]
-=======
-#[derive(Default, Debug, Clone, PartialEq, Serialize)]
->>>>>>> e150e708
 #[cfg_attr(feature = "deserialize_structs", derive(Deserialize))]
 pub struct DescribeTrustedAdvisorChecksRequest {
     /// <p>The ISO 639-1 code for the language in which AWS provides support. AWS Support currently supports English ("en") and Japanese ("ja"). Language parameters must be passed explicitly for operations that take them.</p>
@@ -606,13 +581,8 @@
     pub name: Option<String>,
 }
 
-<<<<<<< HEAD
-/// <p>A code and name pair that represents the severity level of a support case. The available values depend on the support plan for the account. For more information, see <a href="https://docs.aws.amazon.com/awssupport/latest/user/getting-started.html#choosing-severity">Choosing a Severity</a>.</p>
-#[derive(Clone, Debug, Default, Deserialize, PartialEq)]
-=======
 /// <p>A code and name pair that represents the severity level of a support case. The available values depend on the support plan for the account. For more information, see <a href="https://docs.aws.amazon.com/awssupport/latest/user/case-management.html#choosing-severity">Choosing a severity</a> in the <i>AWS Support User Guide</i>.</p>
-#[derive(Default, Debug, Clone, PartialEq, Deserialize)]
->>>>>>> e150e708
+#[derive(Clone, Debug, Default, Deserialize, PartialEq)]
 #[cfg_attr(any(test, feature = "serialize_structs"), derive(Serialize))]
 pub struct SeverityLevel {
     /// <p>The code for case severity level.</p> <p>Valid values: <code>low</code> | <code>normal</code> | <code>high</code> | <code>urgent</code> | <code>critical</code> </p>
