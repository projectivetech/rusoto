# Rusoto changes

## [Unreleased]

- Add Cost Explorer
- Add Performance Insights support
- Add ServiceDiscovery support
- Add Sentiment support
- Add Sagemaker support
- Add Transcribe service
- Added Neptune support
- Add GuardDuty service
- Add AWS Macie
- Adds EKS
- Add AWS Pricing service
- Add Translate service
- Add Firewall Management Service (FMS)
- Add Cloud9 support
- Add Autoscaling Plans
- Add MQ service
- Add `From<Result<T, E>> for RusotoFuture<T, E>` implementation for mocking.
- Add ACM PCA support
- rusoto_credential uses Serde derives for credentials instead of hand written code
- Add MediaStore support
- Expose raw BufferedHttpResponse on ::Unknown error variants
- Removed Ceph test for `Luminous`
<<<<<<< HEAD
- Fix error parsing for services using boto's `rest-json` protocol published prior to this release . The following service crates were affected.
  * `apigateway`, `batch`, `clouddirectory`, `cloudsearchdomain`, `cognito-sync`,
  `efs`, `eks`, `elastictranscoder`, `glacier`, `greengrass`, `guardduty`, `iot`,
  `lambda`, `lex-models`, `lex-runtime`, `mq`, `polly`, `serverlessrepo`,
  `workdocs`, `xray`
=======
- Honor profile region in `Default` implementation of `Region`
- Fix bug that could not authenticate ARN with colon
>>>>>>> 7640ca3d

## [0.34.0] - 2018-09-05

- Add example to Rusoto Logs documentation
- Add custom dev dependency capability to services crategen
- Allow replacing OpenSSL with rustls by adding `features = ["rustls"], default_features=false` to your Cargo.toml
- Fix codegen for query types not sending values correctly
- Bump minimum supported version of Rust to 1.26
- Make STS provider `Send`
- Remove unused package `hyper-tls` in credentials crate
- Send parameters in request body instead of query string for query based services and EC2
- Allow AWS credentials in environment variables to have a custom prefix
- Fix bug in presigned URLs for S3

## [0.33.1] - 2018-08-07

- Fix `rusoto_mock` versions available

## [0.33.0] - 2018-07-31

- Remove `impl Display for Region` since it was of little use and confusingly similar to `Region::name()`.
- More efficiently and correctly remove scheme from `Region::Custom` endpoints
- Prevent reactor from hanging indefinitely when using the new tokio release
- Fix deserialization for empty JSON responses
- Fixed bug in query services where lists had incorrect parent item in request
- Improve deserializer of XML error responses
- Adds Serverless Repo service
- Add Alexa for Business service
- Add [Secrets Manager](https://docs.aws.amazon.com/secretsmanager/latest/userguide/intro.html) service
- Support streaming uploads for services like S3
- Implement `DispatchSignedRequest` and `ProvideAwsCredentials` for `Arc<>` and `Rc<>` wrapped types
- Changed HttpClient to be generic over hyper::Connect, default HttpClient<C = HttpsConnector<HttpConnector>>, see #1033
- Derive PartialEq for all request and response types, except when they contain streams
- Change core and credentials to use Hyper 0.12
- Add support for alternative prefixes for environment variables.

## [0.32.0] - 2018-03-03

- Convert all services to `futures`-based APIs
- Show secret keys and tokens as `"**********"` in `Debug` output
- Ensure list of signed headers is correct when not all headers are signed
- Use ```$AWS_PROFILE``` to obtain default profile name
- Implement `Default` for `Region`
- Derive Clone for remaining types (affects CloudFront, Route 53 and S3)
- Link to service-specific documentation in generated Cargo manifests
- Change credential expiration for non-temporary credentials to be optional and add support for ```AWS_CREDENTIAL_EXPIRATION``` to EnvironmentProvider
- Improve ContainerProvider to mimic the behavior of the other SDKs by also considering ```AWS_CONTAINER_AUTHORIZATION_TOKEN``` and ```AWS_CONTAINER_CREDENTIALS_FULL_URI```
- Implement per-call timeouts for the `DispatchSignedRequest` trait
- Implement timeouts for `ContainerProvider` and `InstanceMetadataProvider`

## [0.31.0] - 2018-01-21

- Update Rusoto Core ReadMe
- use correct China-northwest region domain
- Fix handling of error responses from Ceph (S3)
- Added integration tests for Ceph and Minio
- Convert metadata keys to lowercase (only affects third party services, Amazon already converts them)
- Allow setting both Region name and endpoint via `Region::Custom`
- Added China-northwest, US-Gov-West & Paris regions
- Switched crategen from rustfmt to rustfmt-nightly
- Removed unused AsciiExt imports
- S3 StreamingBody now has public constructor

## [0.30.0] - 2017-12-02

- Added CloudHSMv2
- Added ResourceGroupsTaggingApi
- Added Lex runtime
- Added Lex Models service
- S3 StreamingBody now implements Read trait
- Added Budgets service
- Send metadata fields to S3

## [0.29.0] - 2017-11-02

- Added CHANGELOG
- Updated CONTRIBUTING to explain PR process
- Added Application Autoscaling service
- Added Athena service
- Added X-Ray service
- Updated Credentials crate to use hyper 0.11 (aka the Async IO Update).
- Added Documentation to Credentials Crate.
- Make Rusoto Core use HTTP Pools to re-use connections.
- Fixed Edge Cases in URI Encoding of Rusoto (double query encoding, +'s in query strings).
- Updated ring dependency
- Added Cloud Directory service
- Added CloudSearch Domain service
- Added GreenGrass service
- Added Elastic Filesystem service
- Fix broken links on the STS documentation
- Use xml::EventWriter to serialize XML payload
- Added Workdocs service
- Added Cognito Sync service
- Added Shield service
- Added Glue service
- Added DynamoDB Accelerator
- Added Discovery service
- Added CodeStar service
- Added Migration Hub service
- Added Marketplace Entitlement service

## [0.28.0] - 2017-08-25

### Added
- Credentials: accept `aws_security_token` for backwards compatibility
- Codegen: add `check` command for missing or outdated services
- API Gateway support
- Mechanical Turk support
- Polly support
- Glacier support
- Header on files that are generated to guide changes the code generation
- AWS Batch support
- Use botocore provided documentation in our crate documentation
- Credentials crate allows unrecognized fields in credentials profile
- Route53 now sends request to the right endpoint
- Route53 integration test
- Streaming download support for S3
- Custom region now supported: used for local DynamoDB and API compatible services such as Minio and Ceph
- Code of Condcut

### Changed
- Moved root Cargo.toml to root of git project to allow git dependency references
- Updated botocore to 1.5.75
- Integration tests now build, but don't run, as part of the CI process
- Credentials crate got dependency upgrades
- REST protocols now sends requests with headers and bodies

### Removed
- Credentials crate no longer retries credential acquiring
- Type aliases removed.  Example: we no longer use `BucketName` which was an alias for `String`.
- travis-cargo from TravisCI builds<|MERGE_RESOLUTION|>--- conflicted
+++ resolved
@@ -24,16 +24,13 @@
 - Add MediaStore support
 - Expose raw BufferedHttpResponse on ::Unknown error variants
 - Removed Ceph test for `Luminous`
-<<<<<<< HEAD
+- Honor profile region in `Default` implementation of `Region`
+- Fix bug that could not authenticate ARN with colon
 - Fix error parsing for services using boto's `rest-json` protocol published prior to this release . The following service crates were affected.
   * `apigateway`, `batch`, `clouddirectory`, `cloudsearchdomain`, `cognito-sync`,
   `efs`, `eks`, `elastictranscoder`, `glacier`, `greengrass`, `guardduty`, `iot`,
   `lambda`, `lex-models`, `lex-runtime`, `mq`, `polly`, `serverlessrepo`,
   `workdocs`, `xray`
-=======
-- Honor profile region in `Default` implementation of `Region`
-- Fix bug that could not authenticate ARN with colon
->>>>>>> 7640ca3d
 
 ## [0.34.0] - 2018-09-05
 
