--- conflicted
+++ resolved
@@ -9,11 +9,8 @@
 - Deserialize PostTextResponse correctly by allowing null values in the slots field
 - Fix Profile Config Loading should ignore comments with '=' chars
 - Add App Mesh service
-<<<<<<< HEAD
+- Fix service_crategen to parse operations with multiple static params
 - Refactor S3 integration tests - about a `#[test]` per behavior
-=======
-- Fix service_crategen to parse operations with multiple static params
->>>>>>> f6bdcf12
 
 ## [0.40.0] - 2019-06-28
 
